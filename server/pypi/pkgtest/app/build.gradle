--- conflicted
+++ resolved
@@ -4,7 +4,6 @@
 import com.chaquo.python.Common
 
 
-<<<<<<< HEAD
 // Packages known to work on this branch (see build-***REMOVED***.sh).
 ext.DEFAULT_INCLUDE_PACKAGES = [
     "markupsafe", "chaquopy-libcxx", "murmurhash", "chaquopy-libgfortran", "chaquopy-openblas",
@@ -13,11 +12,7 @@
     "chaquopy-hdf5", "h5py", "grpcio", "tensorflow"
 ]
 
-// Packages not to include in regular pre-release testing because they're very large and not
-// that popular.
-=======
 // Packages not to include in regular pre-release testing.
->>>>>>> 957fff62
 ext.DEFAULT_EXCLUDE_PACKAGES = [
     // Not in the public package repository.
     "cmake-example",
