apply plugin: 'com.android.application'

apply plugin: 'com.chaquo.python'
import com.chaquo.python.Common


// Packages known to work on this branch (see build-***REMOVED***.sh).
ext.DEFAULT_INCLUDE_PACKAGES = [
    "markupsafe", "chaquopy-libcxx", "murmurhash", "chaquopy-libgfortran", "chaquopy-openblas",
    "numpy", "scipy", "pandas", "chaquopy-libzmq", "pyzmq", "kiwisolver", "chaquopy-freetype",
    "chaquopy-libjpeg", "chaquopy-libpng", "pillow", "matplotlib", "opencv-python",
    "chaquopy-hdf5", "h5py", "grpcio", "tensorflow"
]

// Packages not to include in regular pre-release testing.
ext.DEFAULT_EXCLUDE_PACKAGES = [
    // Not in the public package repository.
    "cmake-example",
    "python-example",

    // Very large and not that popular.
    "obspy",
    "spacy",
    "thinc",  // Part of spacy

    // Mutually-incompatible
    "pycrypto",  // Same package name as pycryptodome, but less popular
]

// Extra dependencies required to run the tests. Each entry is a pip requirement specifier.
ext.TEST_PACKAGES = [
    "dlib": ["numpy"],
    "grpcio": ["protobuf"],
    "spacy": ["https://github.com/explosion/spacy-models/releases/download/en_core_web_sm-2.0.0/en_core_web_sm-2.0.0.tar.gz"],
]


android {
    compileSdkVersion 28
    defaultConfig {
        minSdkVersion 23
        targetSdkVersion 28

        applicationId "com.chaquo.python.pkgtest3"

        // Final digit of versionCode is 0 for -SNAPSHOT builds in this repo, and 1 for released
        // builds in the public repo.
        versionName rootProject.version + "-SNAPSHOT"
        def verParsed = rootProject.version.split(/\./).collect { Integer.parseInt(it) }
        versionCode ((verParsed[0] * 1000000) + (verParsed[1] * 1000) + (verParsed[2] * 10) + 0)

<<<<<<< HEAD
        addPackages(delegate, include: DEFAULT_INCLUDE_PACKAGES)
=======
        // To test everything except DEFAULT_EXCLUDE_PACKAGES, replace the list with `null`.
        addPackages(delegate, [])
>>>>>>> df71d574
        python {
            pip {
                options "--index-url", "https://pypi.org/simple"  // Disable chaquo.com index.
                options "--extra-index-url", "../../dist"
            }
        }

        ndk {
            abiFilters Common.ABIS.toArray()
        }
    }

    buildTypes {
        release {
            minifyEnabled false
            proguardFiles getDefaultProguardFile('proguard-android.txt'), 'proguard-rules.pro'
        }
    }

    sourceSets {
        def demoSrc = "../../../../demo/app/src"
        main {
            java {
                srcDirs = ["$demoSrc/main/java"]
                includes = ["**/App.java", "**/MainActivity.java",
                            "**/PythonTestActivity.java", "**/ReplActivity.java",
                            "com/chaquo/python/utils/**"]
            }
            python { srcDir "$demoSrc/main/python" }
            res { srcDirs = ["$demoSrc/main/res"] }
        }
    }
}


def addPackages(flavor, List<String> packages) {
    def inputDir = "../../packages"
    def allPackages = false
    if (packages == null) {
        allPackages = true
        packages = []
        for (f in file(inputDir).listFiles()) {
            if (f.isDirectory() && !(f.name in DEFAULT_EXCLUDE_PACKAGES)) {
                packages.add(f.name)
            }
        }
    }

    def outputDir = "src/$flavor.name/python/chaquopy/test"
    delete(outputDir)
    mkdir(outputDir)
    String suiteSrc = ""
    for (pkgName in packages) {
        def pkgDir = file("$inputDir/$pkgName")
        def testPaths = ["test.py", "test"]
            .collect { file("$pkgDir/$it") }
            .findAll { it.exists() }
        if (testPaths.size() != 1) {
            if (testPaths.isEmpty() && allPackages && pkgName.startsWith("chaquopy-")) {
                continue  // Probably a non-Python package.
            } else {
                throw new GradleException("Found ${testPaths.size()} test files in $pkgDir")
            }
        }

        def testPath = testPaths[0]
        flavor.python.pip {
            install pkgName
            TEST_PACKAGES.getOrDefault(pkgName, []).each { install it }
        }
        def pkgModule = pkgName.replace('-', '_')
        copy {
            from testPath.parentFile
            include "${testPath.name}/**"
            into outputDir
        }
        file("$outputDir/$testPath.name").renameTo(
            file("$outputDir/${testPath.name.replace('test', pkgModule)}"))
        suiteSrc += "from .${pkgModule} import *\n"
    }
    file("$outputDir/__init__.py").text = suiteSrc
}


dependencies {
    implementation fileTree(dir: 'libs', include: ['*.jar'])
    implementation "android.arch.lifecycle:extensions:1.1.0"
    implementation 'com.android.support:appcompat-v7:28.0.0'
    implementation 'com.android.support.constraint:constraint-layout:1.0.2'
    implementation 'com.android.support:preference-v14:28.0.0'
    testImplementation 'junit:junit:4.12'
}<|MERGE_RESOLUTION|>--- conflicted
+++ resolved
@@ -49,16 +49,12 @@
         def verParsed = rootProject.version.split(/\./).collect { Integer.parseInt(it) }
         versionCode ((verParsed[0] * 1000000) + (verParsed[1] * 1000) + (verParsed[2] * 10) + 0)
 
-<<<<<<< HEAD
-        addPackages(delegate, include: DEFAULT_INCLUDE_PACKAGES)
-=======
         // To test everything except DEFAULT_EXCLUDE_PACKAGES, replace the list with `null`.
         addPackages(delegate, [])
->>>>>>> df71d574
         python {
             pip {
-                options "--index-url", "https://pypi.org/simple"  // Disable chaquo.com index.
-                options "--extra-index-url", "../../dist"
+                // After a package is tested, remember to move it to the public repository!
+                options "--extra-index-url", "https://chaquo.com/pypi-test/"
             }
         }
 
