apply plugin: 'java'
apply plugin: 'ch.raffael.markdown-doclet'  // For javadoc

import com.chaquo.python.Common;

group = "com.chaquo.python.runtime"

void addArtifact(Task task, Object filename, String abi=null) {
    File f = file(filename)
    def dotPos = f.name.lastIndexOf(".")
    def name = f.name.substring(0, dotPos)
    def pub = publishing.publications.maybeCreate(name, MavenPublication)
    pub.artifactId = name
    pub.artifact(f) {
        builtBy task
        if (abi != null) {
            classifier abi
        }
        extension f.name.substring(dotPos + 1)
    }
}

sourceSets.main.java.srcDirs += ["../buildSrc/src/main/java"]
sourceCompatibility = 7
jar { archiveName = "chaquopy_java.jar" }
addArtifact(jar, jar.archivePath)

task("zipPython", type: Zip, group: "build") {
    from fileTree("src/main/python") {
        include "**/*.py"
        include "**/*.dist-info/**"  // For license files
        includeEmptyDirs false
    }
    destinationDir buildDir
    archiveName Common.assetZip(Common.ASSET_BOOTSTRAP)
}
addArtifact(zipPython, zipPython.archivePath)


// The following properties file should be created manually. It's also used in
// test_gradle_plugin.py.
String getLocalProperty(String key, String defaultValue = null) {
    def localProps = new Properties()
    localProps.load(project.rootProject.file('local.properties').newDataInputStream())
    def result = localProps.getProperty(key, defaultValue)
    if (result == null) {
        throw new GradleException("'$key' is missing from local.properties")
    }
    return result
}

def sdkDir = getLocalProperty('sdk.dir')
def ndkDir = getLocalProperty('ndk.dir')
def licenseMode = getLocalProperty('chaquopy.license_mode', '')

def javaHome = System.getProperty("java.home")
if (javaHome.endsWith("jre")) {
    javaHome += "/.."
}

// See product/README.md for Windows build instructions.
def windowsHost = System.properties['os.name'].toLowerCase().contains('windows')
def EXE_SUFFIX = windowsHost ? ".exe" : ""
def mingwDir = windowsHost ? getLocalProperty('mingw.dir') : null


task("doc", group: "documentation")

// Affected by Markdown plugin above
javadoc {
    outputs.upToDateWhen { false }
    destinationDir = file("$docsDir/java")
    title "Java API — Chaquopy"  // Consistent with Sphinx page title style
    executable "$javaHome/bin/javadoc$EXE_SUFFIX"   // Prevents some irrelevant warnings
    options {
        addBooleanOption("Xdoclint:all,-missing", true)  // Doesn't seem to have any effect within Gradle
        addStringOption("sourcepath", "$javaHome/src.zip")  // For documentation of inherited members
        addBooleanOption("nodeprecated", true)
        addStringOption("noqualifier", "all")
        addStringOption("link", "https://developer.android.com/reference/")
        addStringOption("stylesheetfile", "docs/javadoc/javadoc-chaquo.css")
        addStringOption("encoding", "UTF-8")  // For em dash in title above
    }
}
doc.dependsOn(javadoc)


def cythonTask = {Map taskArgs=[:], String name, Closure closure ->
    taskArgs["type"] = Exec
    taskArgs.putIfAbsent("group", "build")
    def t = task(taskArgs, name, closure)
    t.configure {
        def pyxFiles = inputs.files.findAll { it.name.endsWith(".pyx") }
        assert(pyxFiles.size() == 1)
        def inFile = pyxFiles.get(0)
        def stem = inFile.name.substring(0, inFile.name.length() - ".pyx".length())
        def outDir = "$buildDir/cython"
        def outFile = "$outDir/${stem}.c"
        outputs.file outFile

        doFirst {
            file("$outDir/build.pxi").text = "DEF CHAQUOPY_LICENSE_MODE = \"$licenseMode\""
        }
        workingDir inFile.parent  // Reduce clutter in exception traces
        executable "cython"
        args "-Wextra", "-Werror", inFile.name, "-I", outDir, "-o", outFile
        if (! licenseMode.isEmpty()) {
            args "-X", "emit_code_comments=False"
        }

        doLast {
            String[][] replacements = [
                // All functions called directly by the JVM must be declared JNICALL JNIEXPORT. JNIEXPORT
                // should be equivalent to Cython's "cdef public", but JNICALL does make a difference on
                // some platforms including x86. So alter the generated C code to add it.
                [/^__PYX_EXTERN_C (\w+)/,
                 '/* cythonTask altered */ __PYX_EXTERN_C JNIEXPORT $1 JNICALL'],
            ]
            def cFile = outputs.files.getSingleFile()
            def tmpFile = new File("${cFile}.tmp")
            def replacementCount = 0
            tmpFile.withWriter { writer ->
                for (line in cFile.readLines()) {
                    for (r in replacements) {
                        line = line.replaceAll(r[0], r[1])
                    }
                    writer.write(line + "\n")
                }
            }
            if (! (cFile.delete() && tmpFile.renameTo(cFile))) {
                throw new GradleException("Failed to replace $cFile")
            }
        }

    }
    return t
}

cythonTask("cythonPython") {
    inputs.files fileTree("$projectDir/src/main/python/java") {
        include "chaquopy.pyx", "*.pxi", "*.pxd"
        exclude "chaquopy_android*"
    }
    inputs.property("licenseMode", licenseMode)
    if (licenseMode.isEmpty()) {
        inputs.files "$projectDir/../../server/license/check_ticket.py"
    }
}
cythonTask("cythonJava") {
    inputs.files fileTree("$projectDir/src/main/python") {
        include "chaquopy_java.pyx", "java/*.pxd"
    }
}
cythonTask("cythonAndroid") {
    inputs.files fileTree("$projectDir/src/main/python/java") {
        include "chaquopy_android*", "*.pxd"
    }
    inputs.property("licenseMode", licenseMode)
}


def sdkCmakeParentDir = new File(sdkDir, "cmake")
def sdkCmakeDir = "$sdkCmakeParentDir/${sdkCmakeParentDir.list()[0]}"
def androidJar = "$sdkDir/platforms/android-$Common.COMPILE_SDK_VERSION/android.jar"

dependencies {
    compileOnly files(androidJar)
    testCompileOnly files(androidJar)

    // This is a library project, so use "+" notation for external dependencies.
    // However, avoid adding dependencies, because they'll inflate the size of the users' APKs.

    testCompile 'junit:junit:4.12'
}

task("generateStaticProxy", type: Exec, group: "verification") {
    def outputDir = "$buildDir/static_proxy"
    outputs.dir(outputDir)
    outputs.upToDateWhen { false }
    doFirst { delete outputDir }
    environment "PYTHONPATH", "$projectDir/../gradle-plugin/src/main/python"
    executable "python3"
    args "-m", "chaquopy.static_proxy"
    args "--path", "$projectDir/src/test/python"
    args "--java", outputDir
    args("chaquopy.test.static_proxy.basic", "chaquopy.test.static_proxy.header",
         "chaquopy.test.static_proxy.method")
}
sourceSets.test.java.srcDirs += generateStaticProxy.outputs

for (abi in ["host"] + Common.ABIS) {
    def pyPlusVersion = "python$Common.PYTHON_SUFFIX"
    // filenames with dots require the ".exe" suffix with Exec tasks on Windows.
    def pyPlusVersionExe = "$pyPlusVersion$EXE_SUFFIX"

    // Linux defaults
    def pyLibPrefix = ""
    def pyLibSuffix = ".so"
    def javaLibPrefix = "lib"
    def javaLibSuffix = ".so"

    def cmakeBuildSubdir = "$buildDir/cmake/$abi"
    def cmakeBuildType = findProperty("cmakeBuildType") ?: "Debug"
    def cmake = task("cmake-$abi", type: Exec, group: "build") {
        dependsOn cythonPython, cythonJava
        inputs.files "CMakeLists.txt"
        inputs.property("cmakeBuildType", cmakeBuildType)
        outputs.files "$cmakeBuildSubdir/build.ninja", "$cmakeBuildSubdir/rules.ninja",
                      "$cmakeBuildSubdir/CMakeCache.txt"
        doFirst {
            mkdir cmakeBuildSubdir
            delete(outputs.files)   // Otherwise changes to args below won't take effect
        }
        workingDir cmakeBuildSubdir
        executable "$sdkCmakeDir/bin/cmake"
        args "-GNinja", "-DCMAKE_MAKE_PROGRAM=$sdkCmakeDir/bin/ninja",
             "-DCMAKE_BUILD_TYPE=$cmakeBuildType",
             "-DCHAQUOPY_SRC_DIR=build/cython",
             "-DCHAQUOPY_LIBS=$pyPlusVersion"

        if (abi == "host") {
            if (windowsHost) {
                pyLibSuffix = ".pyd"
                javaLibPrefix = ""
                javaLibSuffix = ".dll"
                args "-DCHAQUOPY_INCLUDE_DIRS=$mingwDir/include/$pyPlusVersion;" +
                                             "$javaHome/include;$javaHome/include/win32"
            } else {
                // TODO #5482: support Mac
                args "-DCHAQUOPY_INCLUDE_DIRS=/usr/include/$pyPlusVersion;" +
                                             "$javaHome/include;$javaHome/include/linux"
            }
        } else {
<<<<<<< HEAD
            def prefixDir = "$projectDir/../../target/toolchains/$abi/sysroot/usr"
=======
            dependsOn cythonAndroid
            def pyDir = "$crystaxDir/sources/python/$Common.PYTHON_VERSION_SHORT"
>>>>>>> df71d574
            args "-DCMAKE_TOOLCHAIN_FILE=$ndkDir/build/cmake/android.toolchain.cmake",
                 "-DANDROID_NDK=$ndkDir", "-DANDROID_STL=system",
                 "-DANDROID_NATIVE_API_LEVEL=$Common.MIN_SDK_VERSION", "-DANDROID_ABI=$abi",
                 "-DCHAQUOPY_INCLUDE_DIRS=$prefixDir/include/python$Common.PYTHON_SUFFIX",
                 "-DCHAQUOPY_LIB_DIRS=$prefixDir/lib"
        }
        args "-DPY_LIB_PREFIX=$pyLibPrefix", "-DPY_LIB_SUFFIX=$pyLibSuffix",
             "-DJAVA_LIB_PREFIX=$javaLibPrefix", "-DJAVA_LIB_SUFFIX=$javaLibSuffix",
             "$projectDir"
    }

    def cmakeBuild = task("cmakeBuild-$abi", type: Exec, group: "build") {
        // No inputs or outputs: the command itself determines whether it's up to date.
        dependsOn cmake
        executable "$sdkCmakeDir/bin/cmake"
        args "--build", cmakeBuildSubdir
    }
    if (abi != "host") {
        addArtifact(cmakeBuild, "$cmakeBuildSubdir/libchaquopy_java.so", abi)
        addArtifact(cmakeBuild, "$cmakeBuildSubdir/chaquopy.so", abi)
        addArtifact(cmakeBuild, "$cmakeBuildSubdir/chaquopy_android.so", abi)
    }

    if (abi == "host") {
        def mainPythonDir = "$projectDir/src/main/python"
        def testPythonDir = "$projectDir/src/test/python"
        task("setupPythonPath", group: "verification") {
            dependsOn cmakeBuild
            doFirst {
                copy {
                    into mainPythonDir
                    from(cmakeBuildSubdir) {
                        include "chaquopy${pyLibSuffix}"
                        into "java"
                    }
                }
            }
        }

        def testCommonConfig = {
            dependsOn setupPythonPath, compileTestJava
            environment "CLASSPATH", sourceSets.test.runtimeClasspath.asPath

            // Can't use -Djava.library.path because we need something which also works
            // for Python processes.
            def pathVar = windowsHost ? "PATH" : "LD_LIBRARY_PATH"
            environment pathVar, (cmakeBuildSubdir + File.pathSeparator +
                                  (System.getenv(pathVar) ?: ""))
            environment "PYTHONHOME", windowsHost ? mingwDir : "/usr"
            environment "PYTHONPATH", mainPythonDir + File.pathSeparator + testPythonDir
        }

        // For consistency with Android demo app, run via test suite rather than using
        // "discover".
        task("testPython", type: Exec, group: "verification") {
            workingDir "$projectDir/src/test/python"
            executable pyPlusVersionExe
            args "-m", "unittest"
            if (project.hasProperty("testPythonArgs")) {
                args project.testPythonArgs.split(" ")
            } else {
                args "chaquopy.test"
            }
        }
        testPython.configure(testCommonConfig)
        check.dependsOn(testPython)

        // Run via test suite for consistency with Android demo app. (NOTE: this will not show
        // test results within IntelliJ for some reason.)
        test.exclude "**"  // Disable the default test task
        task("testJava", type: Test, group: "verification") {
            outputs.upToDateWhen { false }
            if (!windowsHost) {
                // libchaquopy_java.so is linked against libpython, but that doesn't add
                // the libpython symbols to the global scope, which is required in order to
                // load native modules like ctypes. Loading libpython with
                // System.loadLibrary doesn't help: presumably it uses RTLD_LOCAL on
                // Linux. Altering chaquopy_java to call dlopen with RTLD_GLOBAL would be
                // the proper solution, but let's do it the easy way for now.
                //
                // TODO #5482: support Mac
                environment "LD_PRELOAD", "/usr/lib/x86_64-linux-gnu/lib${pyPlusVersion}.so"
            }
            testClassesDirs = sourceSets.test.output.classesDirs
            scanForTestClasses = false
            include "**/TestSuite.class"
            testLogging {
                exceptionFormat = 'full'
                showStandardStreams = true
            }
        }
        testJava.configure(testCommonConfig)
        check.dependsOn(testJava)

        // Generates a script to start a Python REPL with Java and Python paths set up.
        task("consoleScript") {
            dependsOn setupPythonPath
            doLast {
                def writer = new PrintWriter("$projectDir/console.sh")
                writer.println "#!/bin/bash -e"
                writer.println "# Generated by Gradle consoleScript task"
                def env = testPython.environment
                for (String key : ["CLASSPATH", "PYTHONPATH"]) {
                    writer.println "export $key='${env.get(key)}'"
                }
                writer.println "export PATH=\"$cmakeBuildSubdir${File.pathSeparator}" + '$PATH"'
                writer.println "winpty $pyPlusVersionExe " + '"$@"'
                writer.close()
            }
        }

        task("sphinx", type: Exec, group: "documentation") {
            executable pyPlusVersionExe
            args "-m", "sphinx", "-v", "-b", "html", "docs/sphinx", "build/docs"
        }
        sphinx.configure(testCommonConfig)
        doc.dependsOn(sphinx)
    }
}<|MERGE_RESOLUTION|>--- conflicted
+++ resolved
@@ -231,13 +231,8 @@
                                              "$javaHome/include;$javaHome/include/linux"
             }
         } else {
-<<<<<<< HEAD
-            def prefixDir = "$projectDir/../../target/toolchains/$abi/sysroot/usr"
-=======
             dependsOn cythonAndroid
-            def pyDir = "$crystaxDir/sources/python/$Common.PYTHON_VERSION_SHORT"
->>>>>>> df71d574
-            args "-DCMAKE_TOOLCHAIN_FILE=$ndkDir/build/cmake/android.toolchain.cmake",
+            def prefixDir = "$projectDir/../../target/toolchains/$abi/sysroot/usr"            args "-DCMAKE_TOOLCHAIN_FILE=$ndkDir/build/cmake/android.toolchain.cmake",
                  "-DANDROID_NDK=$ndkDir", "-DANDROID_STL=system",
                  "-DANDROID_NATIVE_API_LEVEL=$Common.MIN_SDK_VERSION", "-DANDROID_ABI=$abi",
                  "-DCHAQUOPY_INCLUDE_DIRS=$prefixDir/include/python$Common.PYTHON_SUFFIX",
