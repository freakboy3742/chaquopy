--- conflicted
+++ resolved
@@ -105,73 +105,5 @@
         base_pkg = '.'.join(current_pkg_split[:prefix_len])
         return f"{base_pkg}.{name}" if name else base_pkg
 
-<<<<<<< HEAD
-    else:           # Absolute import (Python 2 implicit relative import is not attempted)
-        return name
-
-
-ASSET_PREFIX = "/android_asset"
-
-class AssetFile(object):
-    # Raises InvalidAssetPathError if the path is not an asset path, or IOException if the
-    # asset does not exist.
-    def __init__(self, context, path):
-        match = re.search(r"^{}/(.+)$".format(ASSET_PREFIX), path)
-        if not match:
-            raise InvalidAssetPathError("not an {} path: '{}'".format(ASSET_PREFIX, path))
-        self.name = path
-        self.stream = AssetFile_get_stream(context, match.group(1))
-        self.stream.mark(2**31 - 1)
-        self.offset = 0
-        self.length = self.stream.available()
-
-    def read(self, size=None):
-        if size is None:
-            size = self.stream.available()
-        array = jarray("B")(size)
-        read_len = self.stream.read(array)
-        if read_len == -1:
-            return b""
-        self.offset += read_len
-        return array.__bytes__(0, read_len)
-
-    def seekable(self):
-        return True
-
-    def seek(self, offset, whence=os.SEEK_SET):
-        if whence == os.SEEK_SET:
-            pass
-        elif whence == os.SEEK_CUR:
-            offset = self.offset + offset
-        elif whence == os.SEEK_END:
-            offset = self.length + offset
-        else:
-            raise ValueError("unsupported whence: {}".format(whence))
-
-        self.stream.reset()
-        self.stream.skip(offset)
-        self.offset = offset
-        return offset
-
-    def tell(self):
-        return self.offset
-
-    def close(self):
-        self.stream.close()
-        self.stream = None
-
-
-IF CHAQUOPY_LICENSE_MODE not in ["ec"]:
-    # Can't use the import statment in this function, or infinite recursion will happen during
-    # importer initialization.
-    def AssetFile_get_stream(context, s):
-        AssetManager = jclass("android.content.res.AssetManager")
-        return context.getAssets().open(s, AssetManager.ACCESS_RANDOM)
-
-
-class InvalidAssetPathError(ValueError):
-    pass
-=======
     else:  # Absolute import
-        return name
->>>>>>> df71d574
+        return name