"""This file tests internal details of AndroidPlatform. These are not part of the public API,
and should not be accessed or relied upon by user code.
"""

from __future__ import absolute_import, division, print_function

from contextlib import contextmanager
import imp
from importlib import import_module
import marshal
import os
from os.path import dirname, exists, isfile, join
import pkgutil
import platform
import re
import shlex
from subprocess import check_output
import sys
from traceback import format_exc
import types
import unittest

if sys.version_info[0] < 3:
    bytes = str
else:
    from importlib import reload
    unicode = str


try:
    from android.os import Build
except ImportError:
    API_LEVEL = None
else:
    API_LEVEL = Build.VERSION.SDK_INT
    from java.android import importer
    context = __loader__.finder.context  # noqa: F821

    from com.chaquo.python.android import AndroidPlatform
    APP_ZIP = "app.zip"
    REQS_COMMON_ZIP = "requirements-common.zip"
    REQS_ABI_ZIP = "requirements-{}.zip".format(AndroidPlatform.ABI)
    multi_abi = len([name for name in context.getAssets().list("chaquopy")
                     if name.startswith("requirements")]) > 2

def setUpModule():
    if API_LEVEL is None:
        raise unittest.SkipTest("Not running on Android")


class TestAndroidPlatform(unittest.TestCase):

    # Build.CPU_ABI returns the actual ABI of the app, which may be 32-bit on a 64-bit device
    # (https://stackoverflow.com/a/53158339).
    @unittest.skipUnless(API_LEVEL and API_LEVEL >= 21, "Requires Build.SUPPORTED_ABIS")
    def test_abi(self):
        from android.os import Build

        # 64-bit should be preferred to 32-bit where both are available. This assumes that the
        # 64-bit ABI was included in abiFilters.
        python_bits = platform.architecture()[0]
        self.assertEqual(python_bits,
                         "64bit" if set(Build.SUPPORTED_ABIS) & set(["arm64-v8a"])
                         else "32bit")


# These tests assume the app contains at least 2 ABIs, because otherwise all requirements would
# be packaged in the `common` ZIP.
class TestAndroidImport(unittest.TestCase):

    def test_init(self):
        self.check_module("markupsafe", REQS_COMMON_ZIP, "markupsafe/__init__.py",
                          package_path=[asset_path(zip, "markupsafe")
                                        for zip in [REQS_COMMON_ZIP, REQS_ABI_ZIP]],
                          source_head='# -*- coding: utf-8 -*-\n"""\n    markupsafe\n')

    def test_py(self):
        # Despite its name, this is a pure Python module.
        mod_name = "markupsafe._native"
        filename = "markupsafe/_native.py"
        cache_filename = asset_cache(REQS_COMMON_ZIP, filename + "c")
        mod = self.check_module(
            mod_name, REQS_COMMON_ZIP, filename,
            source_head='# -*- coding: utf-8 -*-\n"""\n    markupsafe._native\n')

        mod.foo = 1
        delattr(mod, "escape")
        reload(mod)
        self.assertEqual(1, mod.foo)
        self.assertTrue(hasattr(mod, "escape"))

        # A valid .pyc should not be written again.
        with self.set_mode(cache_filename, "444"):
            mod = self.clean_reload(mod)

        # And if the header matches, the code in the .pyc should be used, whatever it is.
        header = self.read_pyc_header(cache_filename)
        with open(cache_filename, "wb") as pyc_file:
            pyc_file.write(header)
            code = compile("foo = 2", "<test>", "exec")
            marshal.dump(code, pyc_file)
        self.assertFalse(hasattr(mod, "foo"))  # Should have been removed by clean_reload.
        mod = self.clean_reload(mod)
        self.assertEqual(2, mod.foo)
        self.assertFalse(hasattr(mod, "escape"))

        # A .pyc with mismatching header timestamp should be written again.
        new_header = header[0:4] + b"\x00\x01\x02\x03" + header[8:]
        self.write_pyc_header(cache_filename, new_header)
        with self.set_mode(cache_filename, "444"):
            with self.assertRaisesRegexp(IOError, "Permission denied"):
                self.clean_reload(mod)
        self.clean_reload(mod)
        self.assertEqual(header, self.read_pyc_header(cache_filename))

    def read_pyc_header(self, filename):
        with open(filename, "rb") as pyc_file:
            return pyc_file.read(12)

    def write_pyc_header(self, filename, header):
        with open(filename, "r+b") as pyc_file:
            pyc_file.seek(0)
            pyc_file.write(header)

    def test_so(self):
        reqs_zip = REQS_ABI_ZIP if multi_abi else REQS_COMMON_ZIP
        mod_name = "markupsafe._speedups"
        filename = "markupsafe/_speedups.so"
        mod = self.check_module(mod_name, reqs_zip, filename)
        mod.foo = 1
        delattr(mod, "escape")
        reload(mod)
        self.assertEqual(1, mod.foo)
        self.assertTrue(hasattr(mod, "escape"))
        self.check_extract_if_changed(mod, asset_cache(reqs_zip, filename))

    def check_extract_if_changed(self, mod, cache_filename):
        # An unchanged file should not be extracted again.
        with self.set_mode(cache_filename, "444"):
            mod = self.clean_reload(mod)

        # A file with mismatching mtime should be extracted again.
        original_mtime = os.stat(cache_filename).st_mtime
        os.utime(cache_filename, None)
        with self.set_mode(cache_filename, "444"):
            with self.assertRaisesRegexp(IOError, "Permission denied"):
                self.clean_reload(mod)
        self.clean_reload(mod)
        self.assertEqual(original_mtime, os.stat(cache_filename).st_mtime)

    @contextmanager
    def set_mode(self, filename, mode_str):
        original_mode = os.stat(filename).st_mode
        try:
            os.chmod(filename, int(mode_str, 8))
            yield
        finally:
            os.chmod(filename, original_mode)

    def clean_reload(self, mod):
        sys.modules.pop(mod.__name__, None)
        new_mod = import_module(mod.__name__)
        self.assertIsNot(new_mod, mod)
        return new_mod

    def check_module(self, mod_name, zip_name, filename, package_path=None, source_head=None):
        cache_filename = asset_cache(zip_name, filename)
        if cache_filename.endswith(".py"):
            cache_filename += "c"
        if exists(cache_filename):
            os.remove(cache_filename)
        sys.modules.pop(mod_name, None)  # Force reload, to check cache file is recreated.
        mod = import_module(mod_name)
        self.assertTrue(exists(cache_filename))

        # Module attributes
        self.assertEqual(mod_name, mod.__name__)
        self.assertEqual(join(asset_path(zip_name), filename), mod.__file__)
        self.assertFalse(exists(mod.__file__))
        if package_path:
            self.assertEqual(package_path, mod.__path__)
            self.assertEqual(mod_name, mod.__package__)
        else:
            self.assertFalse(hasattr(mod, "__path__"))
            self.assertEqual(mod_name.rpartition(".")[0], mod.__package__)
        loader = mod.__loader__
        self.assertIsInstance(loader, importer.AssetLoader)

        # Optional loader methods
        if zip_name == REQS_COMMON_ZIP:
            data = loader.get_data(asset_path(zip_name, "markupsafe/_constants.py"))
            self.assertTrue(data.startswith(
                b'# -*- coding: utf-8 -*-\n"""\n    markupsafe._constants\n'), repr(data))
        with self.assertRaisesRegexp(IOError, r"<AssetFinder\('{}'\)> can't access '/invalid.py'"
                                     .format(asset_path(zip_name, *mod_name.split(".")[:-1]))):
            loader.get_data("/invalid.py")
        with self.assertRaisesRegexp(IOError, "There is no item named 'invalid.py' in the archive"):
            loader.get_data(asset_path(zip_name, "invalid.py"))

        self.assertEqual(bool(package_path), loader.is_package(mod_name))
        self.assertIsInstance(loader.get_code(mod_name),
                              types.CodeType if filename.endswith(".py") else type(None))
        source = loader.get_source(mod_name)
        if source_head:
            self.assertTrue(source.startswith(source_head), repr(source))
        else:
            self.assertIsNone(source)
        self.assertEqual(mod.__file__, loader.get_filename(mod_name))

        return mod

    # Verify that the traceback builder can get source code from the loader in all contexts.
    # (The "package1" test files are also used in test_import.)
    def test_exception(self):
        # Compilation
        try:
            from package1 import syntax_error  # noqa
        except SyntaxError:
            s = format_exc()
            self.assertRegexpMatches(
                s,
                r'File "{}/package1/syntax_error.py", line 1\n'
                r'    one two\n'
                r'          \^\n'
                r'SyntaxError: invalid syntax\n$'.format(asset_path(APP_ZIP)))
        else:
            self.fail()

        # Module execution
        try:
            from package1 import recursive_import_error  # noqa
        except ImportError:
            s = format_exc()
            self.assertRegexpMatches(
                s,
                r'File "{}/package1/recursive_import_error.py", line 1, in <module>\n'
                r'    from os import nonexistent\n'
                r"ImportError: cannot import name '?nonexistent'?\n$".format(asset_path(APP_ZIP)))
        else:
            self.fail()

        # After import complete
        class C(object):
            __html__ = None
        try:
            from markupsafe import _native
            _native.escape(C)
        except TypeError:
            s = format_exc()
            self.assertRegexpMatches(
                s,
                r'File "{}/markupsafe/_native.py", line 21, in escape\n'.format(
                    asset_path(REQS_COMMON_ZIP)) +
                r'    return s.__html__\(\)\n'
                r"TypeError: 'NoneType' object is not callable\n$")
        else:
            self.fail()

    def test_extract_package(self):
        self.check_extracted_module("certifi", REQS_COMMON_ZIP, "certifi/__init__.py",
                                    package_path=[asset_path(zip, "certifi")
                                                  for zip in [REQS_COMMON_ZIP, REQS_ABI_ZIP]])
        self.check_extracted_module("certifi.core", REQS_COMMON_ZIP, "certifi/core.py")

        import certifi
        certifi_dir = dirname(certifi.__file__)
        cacert_filename = join(certifi_dir, "cacert.pem")
        self.assertTrue(isfile(cacert_filename))
        self.assertEqual("# Issuer: CN=GlobalSign Root CA O=GlobalSign nv-sa OU=Root CA",
                         pkgutil.get_data("certifi", "cacert.pem")
                         .decode("ASCII").splitlines()[1])
        self.check_extract_if_changed(certifi, cacert_filename)

        leftover_filename = join(certifi_dir, "leftover.txt")
        with open(leftover_filename, "w"):
            pass
        self.assertTrue(exists(leftover_filename))
        self.clean_reload(certifi)
        self.assertFalse(exists(leftover_filename))

    def test_extract_native_package(self):
        # TODO #5513: these should be extracted to the same place.
        self.check_extracted_module("murmurhash.about", REQS_COMMON_ZIP, "murmurhash/about.py")
        self.check_extracted_module("murmurhash.mrmr",
                                    REQS_ABI_ZIP if multi_abi else REQS_COMMON_ZIP,
                                    "murmurhash/mrmr.so")

    def check_extracted_module(self, mod_name, zip_name, filename, package_path=None):
        mod = import_module(mod_name)
        self.assertEqual(mod_name, mod.__name__)
        self.assertEqual(asset_cache(zip_name, filename), mod.__file__)
        self.assertTrue(isfile(mod.__file__))
        if package_path:
            self.assertEqual(package_path, mod.__path__)
            self.assertEqual(mod_name, mod.__package__)
        else:
            self.assertFalse(hasattr(mod, "__path__"))
            self.assertEqual(mod_name.rpartition(".")[0], mod.__package__)
        self.assertIsInstance(mod.__loader__, importer.AssetLoader)

    def test_imp(self):
        self.longMessage = True
        with self.assertRaisesRegexp(ImportError, "No module named 'nonexistent' found in " +
                                     re.escape(str(sys.path))):
            imp.find_module("nonexistent")

        # If any of the below modules already exist, they will be reloaded. This may have
        # side-effects, e.g. if we'd included sys, then sys.executable would be reset and
        # test_sys below would fail.
        for mod_name, expected_type in [
                ("email", imp.PKG_DIRECTORY),                   # stdlib
                ("argparse", imp.PY_COMPILED),                  #
                ("select", imp.C_EXTENSION),                    #
                ("errno", imp.C_BUILTIN),                       #
                ("markupsafe", imp.PKG_DIRECTORY),              # requirements
                ("markupsafe._native", imp.PY_SOURCE),          #
                ("markupsafe._speedups", imp.C_EXTENSION),      #
                ("chaquopy.utils", imp.PKG_DIRECTORY),          # app (already loaded)
                ("imp_test", imp.PY_SOURCE)]:                   #     (not already loaded)
            path = None
            prefix = ""
            words = mod_name.split(".")
            for i, word in enumerate(words):
                prefix += word
                file, pathname, description = imp.find_module(word, path)
                suffix, mode, actual_type = description
                mod = imp.load_module(prefix, file, pathname, description)
                self.assertEqual(prefix, mod.__name__)
                self.assertEqual(actual_type == imp.PKG_DIRECTORY,
                                 hasattr(mod, "__path__"), prefix)

                if sys.version_info[0] < 3:
                    self.assertFalse(hasattr(mod, "__spec__"), prefix)
                else:
                    self.assertTrue(hasattr(mod, "__spec__"), prefix)
                    self.assertIsNotNone(mod.__spec__, prefix)
                    self.assertEqual(mod.__name__, mod.__spec__.name)

                if actual_type == imp.C_BUILTIN:
                    self.assertIsNone(file, prefix)
                    # This isn't documented, but it's what the current versions of CPython do.
                    if sys.version_info[0] < 3:
                        self.assertEqual(mod_name, pathname)
                    else:
                        self.assertIsNone(pathname, prefix)
                else:
                    # Our implementation of load_module doesn't use `file`, but user code
                    # might, so check it adequately simulates a file.
                    self.assertTrue(hasattr(file, "read"), prefix)
                    self.assertTrue(hasattr(file, "close"), prefix)
                    self.assertIsNotNone(pathname, prefix)
                    self.assertTrue(hasattr(mod, "__file__"), prefix)

                if i < len(words) - 1:
                    self.assertEqual(imp.PKG_DIRECTORY, actual_type, prefix)
                    prefix += "."
                    path = mod.__path__
                else:
                    self.assertEqual(expected_type, actual_type, prefix)

    def test_imp_rename(self):
        # Renames in stdlib are not currently supported.
        with self.assertRaisesRegexp(ImportError, "zipimporter does not support loading module "
                                     "'json' under a different name 'jason'"):
            imp.load_module("jason", *imp.find_module("json"))

        def check_top_level(real_name, load_name, id):
            mod_renamed = imp.load_module(load_name, *imp.find_module(real_name))
            self.assertEqual(load_name, mod_renamed.__name__)
            self.assertEqual(id, mod_renamed.ID)
            self.assertIs(mod_renamed, import_module(load_name))

            mod_original = import_module(real_name)
            self.assertEqual(real_name, mod_original.__name__)
            self.assertIsNot(mod_renamed, mod_original)
            self.assertEqual(mod_renamed.ID, mod_original.ID)
            self.assertEqual(mod_renamed.__file__, mod_original.__file__)

        check_top_level("imp_rename_one", "imp_rename_1", "1")  # Module
        check_top_level("imp_rename_two", "imp_rename_2", "2")  # Package

        import imp_rename_two  # Original
        import imp_rename_2    # Renamed
        path = [asset_path(APP_ZIP, "imp_rename_two")]
        self.assertEqual(path, imp_rename_two.__path__)
        self.assertEqual(path, imp_rename_2.__path__)

        # Non-renamed sub-modules
        from imp_rename_2 import mod_one, pkg_two
        for mod, name, id in [(mod_one, "mod_one", "21"), (pkg_two, "pkg_two", "22")]:
            self.assertFalse(hasattr(imp_rename_two, name), name)
            mod_attr = getattr(imp_rename_2, name)
            self.assertIs(mod_attr, mod)
            self.assertEqual("imp_rename_2." + name, mod.__name__)
            self.assertEqual(id, mod.ID)
        self.assertEqual([asset_path(APP_ZIP, "imp_rename_two/pkg_two")], pkg_two.__path__)

        # Renamed sub-modules
        mod_3 = imp.load_module("imp_rename_2.mod_3",
                                *imp.find_module("mod_three", imp_rename_two.__path__))
        self.assertEqual("imp_rename_2.mod_3", mod_3.__name__)
        self.assertEqual("23", mod_3.ID)
        self.assertIs(sys.modules["imp_rename_2.mod_3"], mod_3)

        # The standard load_module implementation doesn't add a sub-module as an attribute of
        # its package. (Despite this, in Python 3 only, it can still be imported under its new
        # name using `from ... import`. This seems to contradict the documentation of
        # __import__, but it's not important enough to investigate just now.)
        self.assertFalse(hasattr(imp_rename_2, "mod_3"))

    # See src/test/python/test.pth.
    def test_pth(self):
        import chaquopy
        import pth_generated
        self.assertEqual([re.sub(r"/chaquopy$", "/pth_generated", entry)
                          for entry in chaquopy.__path__],
                         pth_generated.__path__)
        for entry in sys.path:
            self.assertNotIn("nonexistent", entry)

    def test_pkg_resources(self):
<<<<<<< HEAD
        import pkg_resources
        self.assertEqual(["MarkupSafe", "Pygments", "certifi", "chaquopy-libcxx", "murmurhash",
                          "setuptools"],
                         sorted(dist.project_name for dist in pkg_resources.working_set))
        self.assertEqual("40.4.3", pkg_resources.get_distribution("setuptools").version)
=======
        import pkg_resources as pr
        self.assertCountEqual(["MarkupSafe", "Pygments", "certifi", "chaquopy-gnustl",
                               "murmurhash", "setuptools"],
                              [dist.project_name for dist in pr.working_set])
        self.assertEqual("40.4.3", pr.get_distribution("setuptools").version)

        self.assertTrue(pr.resource_exists(__package__, "test_android.py"))
        self.assertTrue(pr.resource_exists(__package__, "resources"))
        self.assertFalse(pr.resource_exists(__package__, "nonexistent"))
        self.assertTrue(pr.resource_exists(__package__, "resources/a.txt"))
        self.assertFalse(pr.resource_exists(__package__, "resources/nonexistent.txt"))

        self.assertFalse(pr.resource_isdir(__package__, "test_android.py"))
        self.assertTrue(pr.resource_isdir(__package__, "resources"))
        self.assertFalse(pr.resource_isdir(__package__, "nonexistent"))

        self.assertCountEqual(["a.txt", "b.txt"],
                              pr.resource_listdir(__package__, "resources"))
        self.assertEqual(b"alpha\n", pr.resource_string(__package__, "resources/a.txt"))
>>>>>>> b578a726


def asset_path(*paths):
    return join("/android_asset/chaquopy", *paths)

def asset_cache(*paths):
    return join(context.getCacheDir().toString(), "chaquopy/AssetFinder", *paths)


class TestAndroidStdlib(unittest.TestCase):

    def test_ctypes(self):
        import ctypes
        from ctypes.util import find_library

        self.assertEqual("libc.so", find_library("c"))
        self.assertEqual("liblog.so", find_library("log"))
        self.assertIsNone(find_library("nonexistent"))

        self.assertTrue(ctypes.pythonapi.PyLong_FromString)

    def test_datetime(self):
        import datetime
        # This is the interface to the native _datetime module, which is required by NumPy. The
        # attribute will only exist if _datetime was available when datetime was first
        # imported.
        self.assertTrue(hasattr(datetime, "datetime_CAPI"))

    def test_lib2to3(self):
        # Requires grammar files to be available in stdlib zip.
        from lib2to3 import pygram  # noqa: F401

    def test_hashlib(self):
        import hashlib
        INPUT = b"The quick brown fox jumps over the lazy dog"
        TESTS = [
            # Built-in.
            ("sha3_512", "01dedd5de4ef14642445ba5f5b97c15e47b9ad931326e4b0727cd94cefc44fff23f"
             "07bf543139939b49128caf436dc1bdee54fcb24023a08d9403f9b4bf0d450"),

            # Requires the OpenSSL interface in `_hashlib`.
            ("ripemd160", "37f332f68db77bd9d7edd4969571ad671cf9dd3b"),
        ]
        for algorithm, digest in TESTS:
            self.assertEqual(digest, hashlib.new(algorithm, INPUT).hexdigest())

    def test_locale(self):
        import locale
        self.assertEqual("UTF-8", locale.getlocale()[1])
        self.assertEqual("UTF-8", locale.getdefaultlocale()[1])
        self.assertEqual("UTF-8", locale.getpreferredencoding())
        self.assertEqual("utf-8", sys.getdefaultencoding())
        self.assertEqual("utf-8", sys.getfilesystemencoding())

    def test_os(self):
        self.assertEqual("posix", os.name)
        self.assertEqual(str(context.getFilesDir()), os.path.expanduser("~"))

    def test_platform(self):
        # Requires sys.executable to exist.
        import platform
        p = platform.platform()
        self.assertRegexpMatches(p, r"^Linux")

    def test_select(self):
        import select
        self.assertFalse(hasattr(select, "kevent"))
        self.assertFalse(hasattr(select, "kqueue"))
        if sys.version_info[0] >= 3:
            import selectors
            self.assertIs(selectors.DefaultSelector, selectors.EpollSelector)

    def test_sqlite(self):
        import sqlite3
        conn = sqlite3.connect(":memory:")
        conn.execute("create table test (a text, b text)")
        conn.execute("insert into test values ('alpha', 'one'), ('bravo', 'two')")
        cur = conn.execute("select b from test where a = 'bravo'")
        self.assertEqual([("two",)], cur.fetchall())

    def test_ssl(self):
        if sys.version_info[0] < 3:
            from urllib2 import urlopen
        else:
            from urllib.request import urlopen
        resp = urlopen("https://chaquo.com/chaquopy/")
        self.assertEqual(200, resp.getcode())
        self.assertRegexpMatches(resp.info()["Content-type"], r"^text/html")

    def test_sys(self):
        if sys.version_info[0] < 3:
            self.assertFalse(hasattr(sys, "abiflags"))
        else:
            self.assertEqual("m", sys.abiflags)

        self.assertEqual([""], sys.argv)
        self.assertTrue(exists(sys.executable), sys.executable)
        for p in sys.path:
            self.assertIsInstance(p, str)
            self.assertTrue(exists(p) or p.startswith("/android_asset"), p)
        self.assertRegexpMatches(sys.platform, r"^linux")

    def test_sysconfig(self):
        import distutils.sysconfig
        import sysconfig
        ldlibrary = "libpython{}.{}{}.so".format(
            sys.version_info[0], sys.version_info[1],
            "m" if (sys.version_info[0] >= 3) else "")
        self.assertEqual(ldlibrary, sysconfig.get_config_vars()["LDLIBRARY"])
        self.assertEqual(ldlibrary, distutils.sysconfig.get_config_vars()["LDLIBRARY"])

    def test_tempfile(self):
        import tempfile
        expected_dir = join(str(context.getCacheDir()), "chaquopy/tmp")
        self.assertEqual(expected_dir, tempfile.gettempdir())
        with tempfile.NamedTemporaryFile() as f:
            self.assertEqual(expected_dir, dirname(f.name))


class TestAndroidStreams(unittest.TestCase):

    maxDiff = None

    def setUp(self):
        from android.util import Log
        Log.i(*self.get_marker())
        self.expected_log = []

    def write(self, stream, s, expected_log):
        self.assertEqual(len(s), stream.write(s))
        self.expected_log += [line.decode("utf-8") if isinstance(line, bytes) else line
                              for line in expected_log]

    def tearDown(self):
        actual_log = None
        marker = "I/{}: {}".format(*self.get_marker())
        for line in check_output(shlex.split("logcat -d -v tag")).decode("UTF-8").splitlines():
            if line == marker:
                actual_log = []
            elif actual_log is not None and "/python.std" in line:
                actual_log.append(line)
        self.assertEqual(self.expected_log, actual_log)

    def get_marker(self):
        cls_name, test_name = self.id().split(".")[-2:]
        return cls_name, test_name

    def test_output(self):
        out = sys.stdout
        err = sys.stderr
        for stream in [out, err]:
            self.assertTrue(stream.writable())
            self.assertFalse(stream.readable())

        self.write(out, "a",             ["I/python.stdout: a"])
        self.write(out, "Hello world",   ["I/python.stdout: Hello world"])
        self.write(err, "Hello stderr",  ["W/python.stderr: Hello stderr"])
        self.write(out, " ",             ["I/python.stdout:  "])
        self.write(out, "  ",            ["I/python.stdout:   "])

        non_ascii = [
            (b"ol\xc3\xa9",               u"ol\u00e9"),         # Spanish
            (b"\xe4\xb8\xad\xe6\x96\x87", u"\u4e2d\u6587"),     # Chinese
        ]
        for b, u in non_ascii:
            expected = [u"I/python.stdout: " + u]
            self.write(out, u, expected)
            if sys.version_info[0] < 3:
                self.write(out, b, expected)

        # Empty lines can't be logged, so we change them to a space. Empty strings, on the
        # other hand, should be ignored.
        #
        # Avoid repeating log messages as it may activate "chatty" filtering and break the
        # tests. Also, it makes debugging easier.
        self.write(out, "",              [])
        self.write(out, "\n",            ["I/python.stdout:  "])
        self.write(out, "\na",           ["I/python.stdout:  ",
                                          "I/python.stdout: a"])
        self.write(out, "b\n",           ["I/python.stdout: b"])
        self.write(out, "c\n\n",         ["I/python.stdout: c",
                                          "I/python.stdout:  "])
        self.write(out, "d\ne",          ["I/python.stdout: d",
                                          "I/python.stdout: e"])
        self.write(out, "f\n\ng",        ["I/python.stdout: f",
                                          "I/python.stdout:  ",
                                          "I/python.stdout: g"])

    # The maximum line length is 4000.
    def test_output_long(self):
        self.write(sys.stdout, "foobar" * 700,
                   ["I/python.stdout: " + ("foobar" * 666) + "foob",
                    "I/python.stdout: ar" + ("foobar" * 33)])

    def test_input(self):
        self.assertTrue(sys.stdin.readable())
        self.assertFalse(sys.stdin.writable())
        self.assertEqual("", sys.stdin.read())
        self.assertEqual("", sys.stdin.read(42))
        self.assertEqual("", sys.stdin.readline())
        self.assertEqual("", sys.stdin.readline(42))<|MERGE_RESOLUTION|>--- conflicted
+++ resolved
@@ -419,15 +419,8 @@
             self.assertNotIn("nonexistent", entry)
 
     def test_pkg_resources(self):
-<<<<<<< HEAD
-        import pkg_resources
-        self.assertEqual(["MarkupSafe", "Pygments", "certifi", "chaquopy-libcxx", "murmurhash",
-                          "setuptools"],
-                         sorted(dist.project_name for dist in pkg_resources.working_set))
-        self.assertEqual("40.4.3", pkg_resources.get_distribution("setuptools").version)
-=======
         import pkg_resources as pr
-        self.assertCountEqual(["MarkupSafe", "Pygments", "certifi", "chaquopy-gnustl",
+        self.assertCountEqual(["MarkupSafe", "Pygments", "certifi", "chaquopy-libcxx",
                                "murmurhash", "setuptools"],
                               [dist.project_name for dist in pr.working_set])
         self.assertEqual("40.4.3", pr.get_distribution("setuptools").version)
@@ -445,7 +438,6 @@
         self.assertCountEqual(["a.txt", "b.txt"],
                               pr.resource_listdir(__package__, "resources"))
         self.assertEqual(b"alpha\n", pr.resource_string(__package__, "resources/a.txt"))
->>>>>>> b578a726
 
 
 def asset_path(*paths):
