# This file requires Python 3.6 or later.

from distutils import dir_util
import distutils.util
import hashlib
import json
import os
from os.path import abspath, dirname, exists, join, relpath
import re
import shutil
import subprocess
<<<<<<< HEAD
from subprocess import check_output
=======
from subprocess import run
>>>>>>> df71d574
import sys
from unittest import skip, skipIf, skipUnless, TestCase
from zipfile import ZipFile, ZIP_DEFLATED, ZIP_STORED

import javaproperties
from retrying import retry


PYTHON_VERSION = "3.7.2"
PYTHON_VERSION_SHORT = PYTHON_VERSION[:PYTHON_VERSION.rindex(".")]
PYTHON_VERSION_MAJOR = PYTHON_VERSION[:PYTHON_VERSION.index(".")]

integration_dir = abspath(dirname(__file__))
data_dir = join(integration_dir, "data")
repo_root = abspath(join(integration_dir, "../../../../.."))

# Android Gradle Plugin version (passed from Gradle task).
agp_version = os.environ["AGP_VERSION"]
agp_version_info = tuple(map(int, agp_version.split(".")))

# This pattern causes Android Studio to show the line as a warning in tree view. However, the
# "Warning: " prefix will be removed, so the rest of the message should start with a capital
# letter.
WARNING = "^Warning: "


class GradleTestCase(TestCase):
    longMessage = True
    maxDiff = None

    def RunGradle(self, *args, **kwargs):
        return RunGradle(self, *args, **kwargs)

    def assertInLong(self, a, b, re=False, msg=None):
        self.assertLong(a, b, self.assertIn, self.assertRegex, "not found in", re, msg)

    def assertNotInLong(self, a, b, re=False, msg=None):
        self.assertLong(a, b, self.assertNotIn, self.assertNotRegex,
                        "unexpectedly found in", re, msg)

    # Prints b as a multi-line string rather than a repr().
    def assertLong(self, a, b, plain_assert, re_assert, failure_msg, re, msg):
        try:
            if re:
                import re as re_mod
                re_assert(b, re_mod.compile(a, re_mod.MULTILINE))
            else:
                plain_assert(a, b)
        except self.failureException:
            prefix = "regex " if re else ""
            msg = self._formatMessage(msg, f"{prefix}'{a}' {failure_msg}:\n{b}")
            raise self.failureException(msg) from None

    # Asserts that the ZIP contains exactly the given files (do not include directories). Each
    # element of `files` must be either a filename, or a (filename, dict) tuple. The dict items
    # must either be attributes of ZipInfo, or a "content" string which will be compared with
    # the UTF-8 decoded file.
    #
    # If `dist_infos` is provided, it must be a {package: version} dict, which will be compared
    # against the top-level `.dist-info` directories in the ZIP.
    def checkZip(self, zip_filename, files, *, pyc=False, dist_infos=None):
        zip_file = ZipFile(zip_filename)
        actual_files = []
        actual_dist_infos = {}
        for info in zip_file.infolist():
            with self.subTest(filename=info.filename):
                self.assertEqual((1980, 2, 1, 0, 0, 0), info.date_time)
                di_match = re.match(r"(.+)-(.+).dist-info", info.filename.split("/")[0])
                if di_match:
                    version = actual_dist_infos.setdefault(di_match.group(1), di_match.group(2))
                    self.assertEqual(di_match.group(2), version)
                elif not info.filename.endswith("/"):
                    actual_files.append(info.filename)

        expected_files = []
        for f in files:
            with self.subTest(f=f):
                filename, attrs = f if isinstance(f, tuple) else (f, {})
                if pyc and filename.endswith(".py"):
                    filename += "c"
                expected_files.append(filename)
                zip_info = zip_file.getinfo(filename)

                # Build machine paths should not be stored in the .pyc files.
                if filename.endswith(".pyc"):
                    self.assertNotIn(repo_root.encode("UTF-8"), zip_file.read(zip_info))

                content_expected = attrs.pop("content", None)
                if content_expected is not None:
                    content_actual = zip_file.read(zip_info).decode("UTF-8").strip()
                    self.assertEqual(content_expected, content_actual)
                for key, value in attrs.items():
                    self.assertEqual(value, getattr(zip_info, key))

        self.assertCountEqual(expected_files, actual_files)

        if dist_infos is not None:
            self.assertEqual(dist_infos, actual_dist_infos)

    def pre_check(self, apk_zip, apk_dir, kwargs):
        pass

    def post_check(self, apk_zip, apk_dir, kwargs):
        pass


class Basic(GradleTestCase):
    def test_base(self):
        self.RunGradle("base")

    def test_variant(self):
        self.RunGradle("base", "Basic/variant", variants=["red-debug", "blue-debug"])

    @skipUnless(agp_version_info >= (3, 2), "Requires dynamic feature support")
    def test_dynamic_feature(self):
        self.RunGradle("base", "Basic/dynamic_feature")


# Test that new versions of build-packages.zip are correctly extracted and used.
class ChaquopyPlugin(GradleTestCase):
    # Since this version, the extracted copy of build-packages.zip has been renamed to bp.zip.
    # We distinguish the old version by it not supporting arm64-v8a.
    def test_upgrade_3_0_0(self):
        run = self.RunGradle("base", "ChaquopyPlugin/upgrade_3_0_0", succeed=False)
        self.assertInLong("Chaquopy does not support the ABI 'arm64-v8a'", run.stderr)
        run.apply_layers("ChaquopyPlugin/upgrade_current")
        run.rerun(abis=["arm64-v8a"])

    # Since this version, there has been no change in the build-packages.zip filename. We
    # distinguish the old version by it not supporting arm64-v8a.
    def test_upgrade_4_0_0(self):
        run = self.RunGradle("base", "ChaquopyPlugin/upgrade_4_0_0", succeed=False)
        self.assertInLong("Chaquopy does not support the ABI 'arm64-v8a'", run.stderr)
        run.apply_layers("ChaquopyPlugin/upgrade_current")
        run.rerun(abis=["arm64-v8a"])


class AndroidPlugin(GradleTestCase):
    ADVICE = ("please edit the version of com.android.tools.build:gradle in your top-level "
              "build.gradle file. See https://chaquo.com/chaquopy/doc/current/versions.html.")

    def test_misordered(self):
        run = self.RunGradle("base", "AndroidPlugin/misordered", succeed=False)
        self.assertInLong("project.android not set. Did you apply plugin "
                          "com.android.application before com.chaquo.python?", run.stderr)

    def test_old(self):
        run = self.RunGradle("base", "AndroidPlugin/old", succeed=False)
        self.assertInLong("This version of Chaquopy requires Android Gradle plugin version "
                          "3.3.0 or later: " + self.ADVICE, run.stderr)

    def test_untested(self):  # Also tests making a change
        run = self.RunGradle("base")
        self.assertNotInLong("not been tested with Android Gradle plugin", run.stdout)

        run.apply_layers("AndroidPlugin/untested")
        run.rerun(succeed=None)  # We don't care whether it succeeds.
        self.assertInLong(WARNING + "This version of Chaquopy has not been tested with Android "
                          "Gradle plugin versions beyond 3.5.3. If you experience "
                          "problems, " + self.ADVICE, run.stdout, re=True)


# Verify that the user can use noCompress without interfering with our use of it.
# We test both 1 and 2-argument calls because of the way the overloads are defined.
class NoCompress(GradleTestCase):
    def test_1(self):
        self.RunGradle("base", "NoCompress/nocompress_1",
                       compress_type=dict(alpha=ZIP_STORED, bravo=ZIP_DEFLATED,
                                          charlie=ZIP_DEFLATED))

    def test_2(self):
        self.RunGradle("base", "NoCompress/nocompress_2",
                       compress_type=dict(alpha=ZIP_STORED, bravo=ZIP_STORED,
                                          charlie=ZIP_DEFLATED))

    def test_assign(self):
        with self.assertRaisesRegex(AssertionError, "0 != 8 : assets/chaquopy/app.zip"):
            run = self.RunGradle("base", "NoCompress/nocompress_assign", run=False)
            run.rerun()
        self.assertInLong(WARNING + "aaptOptions.noCompress has been overridden", run.stdout,
                          re=True)

    def post_check(self, apk_zip, apk_dir, kwargs):
        for filename, expected in kwargs["compress_type"].items():
            info = apk_zip.getinfo("assets/file." + filename)
            self.assertEqual(expected, info.compress_type)


class ApiLevel(GradleTestCase):
    ADVICE = "See https://chaquo.com/chaquopy/doc/current/versions.html."

    def test_minimum(self):  # Also tests making a change
        run = self.RunGradle("base", "ApiLevel/minimum")
        run.apply_layers("ApiLevel/old")
        run.rerun(succeed=False)
        self.assertInLong("debug: This version of Chaquopy requires minSdkVersion 23 or "
                          "higher. " + self.ADVICE, run.stderr)

    def test_variant(self):
        run = self.RunGradle("base", "ApiLevel/variant", succeed=False)
        self.assertInLong("redDebug: This version of Chaquopy requires minSdkVersion 23 or "
                          "higher. " + self.ADVICE, run.stderr)


class PythonVersion(GradleTestCase):
    def test_warning(self):
        message = (WARNING + "Python 'version' setting is no longer required and should be "
                   "removed from build.gradle.")
        run = self.RunGradle("base")
        self.assertNotInLong(message, run.stdout, re=True)
        run.apply_layers("PythonVersion/warning")
        run.rerun()
        self.assertInLong(message, run.stdout, re=True)

    def test_error(self):
        run = self.RunGradle("base", "PythonVersion/error", succeed=False)
        self.assertInLong(
            f"This version of Chaquopy does not include Python version 3.6.3. "
            f"Either remove 'version' from build.gradle to use Python {PYTHON_VERSION}, or see "
            f"https://chaquo.com/chaquopy/doc/current/versions.html for other options.",
            run.stderr)


class AbiFilters(GradleTestCase):
    def test_missing(self):
        run = self.RunGradle("base", "AbiFilters/missing", succeed=False)
        self.assertInLong("debug: Chaquopy requires ndk.abiFilters", run.stderr)

    def test_invalid(self):
        run = self.RunGradle("base", "AbiFilters/invalid", succeed=False)
        self.assertInLong("debug: Chaquopy does not support the ABI 'armeabi'. "
                          "Supported ABIs are [arm64-v8a].", run.stderr)

    @skip("This branch currently supports arm64-v8a only")
    def test_variant(self):
        self.RunGradle("base", "AbiFilters/variant",
                       variants={"armeabi_v7a-debug": {"abis": ["armeabi-v7a"]},
                                 "x86-debug":         {"abis": ["x86"]}})

    @skip("This branch currently supports arm64-v8a only")
    def test_variant_merge(self):
        self.RunGradle("base", "AbiFilters/variant_merge",
                       variants={"x86-debug":  {"abis": ["x86"]},
                                 "both-debug": {"abis": ["armeabi-v7a", "x86"]}})

    def test_variant_missing(self):
        run = self.RunGradle("base", "AbiFilters/variant_missing", succeed=False)
        self.assertInLong("missingDebug: Chaquopy requires ndk.abiFilters", run.stderr)

    # We only test adding an ABI, because when removing one I kept getting this error: Execution
    # failed for task ':app:transformNativeLibsWithStripDebugSymbolForDebug'.
    # java.io.IOException: Failed to delete
    # ....\app\build\intermediates\transforms\stripDebugSymbol\release\folders\2000\1f\main\lib\armeabi-v7a
    # I've reported https://issuetracker.google.com/issues/62291921. Other people have had
    # similar problems, e.g. https://github.com/mrmaffen/vlc-android-sdk/issues/63.
    @skip("This branch currently supports arm64-v8a only")
    def test_change(self):
        run = self.RunGradle("base")
        run.apply_layers("AbiFilters/2")
        run.rerun(abis=["armeabi-v7a", "x86"])


def make_asset_check(test, hashes):
    def post_check(apk_zip, apk_dir, kwargs):
        for asset_path, expected_hash in hashes.items():
            test.assertEqual(expected_hash, file_sha1(f"{apk_dir}/assets/chaquopy/{asset_path}"))
    return post_check


class PythonSrc(GradleTestCase):
    def test_change(self):
        # Missing (as opposed to empty) src/main/python directory is already tested by Basic.
        #
        # Git can't track a directory hierarchy containing no files, and in this case even a
        # .gitignore file would invalidate the point of the test.
        empty_src = join(data_dir, "PythonSrc/empty/app/src/main/python")
        if not os.path.isdir(empty_src):
            os.makedirs(empty_src)
        run = self.RunGradle("base", "PythonSrc/empty")

        run.apply_layers("PythonSrc/1")                                 # Add
        run.rerun(app=[("one.py", {"content": "one"}), "package/submodule.py"], pyc=["stdlib"])
        run.apply_layers("PythonSrc/2")                                 # Modify
        run.rerun(app=[("one.py", {"content": "one modified"}), "package/submodule.py"],
                  pyc=["stdlib"])
        os.remove(join(run.project_dir, "app/src/main/python/one.py"))  # Remove
        run.rerun(app=["package/submodule.py"], pyc=["stdlib"])

    @skipIf(os.name == "posix", "For systems which don't support TZ variable")
    def test_reproducible_basic(self):
        self.post_check = make_asset_check(self, {
            "app.zip": "71ef4b2676498a2a2bb2c16d72d58ca2c4715936"})
        self.RunGradle("base", "PythonSrc/1", app=["one.py", "package/submodule.py"],
                       pyc=["stdlib"])

    @skipUnless(os.name == "posix", "For systems which support TZ variable")
    def test_reproducible_timezone(self):
        self.post_check = make_asset_check(self, {
            "app.zip": "71ef4b2676498a2a2bb2c16d72d58ca2c4715936"})

        app = ["one.py", "package/submodule.py"]
        for tz in ["UTC+0", "PST+8", "CET-1"]:  # + and - are reversed compared to normal usage.
            with self.subTest(tz=tz):
                self.RunGradle("base", "PythonSrc/1", app=app, env={"TZ": tz}, pyc=["stdlib"])

    def test_filter(self):
        run = self.RunGradle("base", "PythonSrc/filter_1", app=["one.py"])
        run.apply_layers("PythonSrc/filter_2")
        run.rerun(app=["two.py"])

    def test_variant(self):
        self.RunGradle(
            "base", "PythonSrc/variant",
            variants={"red-debug": dict(app=["common.py", ("color.py", {"content": "red"})]),
                      "blue-debug": dict(app=["common.py", ("color.py", {"content": "blue"})])},
            pyc=["stdlib"])

    def test_conflict(self):
        variants = {"red-debug": dict(app=["common.py", ("color.py", {"content": "red"})]),
                    "blue-debug": dict(app=["common.py", ("color.py", {"content": "blue"})])}
        run = self.RunGradle("base", "PythonSrc/conflict", variants=variants, succeed=False)
        self.assertInLong('(?s)mergeBlueDebugPythonSources.*Encountered duplicate path "common.py"',
                          run.stderr, re=True)
        run.apply_layers("PythonSrc/conflict_exclude")
        run.rerun(variants=variants, pyc=["stdlib"])
        run.apply_layers("PythonSrc/conflict_include")
        run.rerun(variants=variants, pyc=["stdlib"])

    def test_set_dirs(self):
        self.RunGradle("base", "PythonSrc/set_dirs", app=["two.py"])

    def test_multi_dir(self):
        self.RunGradle("base", "PythonSrc/multi_dir", app=["one.py", "two.py"])

    def test_multi_dir_conflict(self):
        run = self.RunGradle("base", "PythonSrc/multi_dir_conflict", succeed=False)
        self.assertInLong('(?s)mergeDebugPythonSources.*Encountered duplicate path "one.py"',
                          run.stderr, re=True)

    def test_multi_dir_conflict_empty(self):
        self.RunGradle("base", "PythonSrc/multi_dir_conflict_empty",
                       app=["one.py", "two.py", "empty.py"])

    # Instance metaclasses are buggy (see branch "setroot-metaclass" and #5341) and inadequately
    # documented. Make absolutely sure none of our modifications leak from build to build.
    def test_metaclass_leak(self):
        run = self.RunGradle("base", "PythonSrc/metaclass_leak_1", app=["two.py"])
        run.apply_layers("PythonSrc/metaclass_leak_2")  # Non-Chaquopy project
        run.rerun(succeed=False)
        self.assertInLong("Could not find method python()", run.stderr)

    @skip("TODO #5341 setRoot not implemented")
    def test_set_root(self):
        self.RunGradle("base", "PythonSrc/set_root", app=[("one.py", {"content": "one main2"})],
                       classes=["One", "One$Main2"], pyc=["stdlib"])


class ExtractPackages(GradleTestCase):
    def test_warning(self):
        message = (WARNING + "Python 'extractPackages' setting is no longer required and should "
                   "be removed from build.gradle.")
        run = self.RunGradle("base")
        self.assertNotInLong(message, run.stdout, re=True)
        run.apply_layers("ExtractPackages/warning")
        run.rerun()
        self.assertInLong(message, run.stdout, re=True)


class Pyc(GradleTestCase):
    MAGIC = r"buildPython version is {}.\d+, so bytecode format is different."
    CANT = ("Can't compile '{}' files to .pyc format. This will cause the app to start "
            "up slower and use more storage space. See "
            "https://chaquo.com/chaquopy/doc/current/android.html#android-bytecode.")

    def test_change(self):
        kwargs = dict(app=["hello.py"], requirements=["six.py"])
        run = self.RunGradle("base", "Pyc/change_1", **kwargs)
        run.apply_layers("Pyc/change_2")
        run.rerun(pyc=[], **kwargs)

    def test_variant(self):
        self.RunGradle("base", "Pyc/variant", app=["hello.py"], requirements=["six.py"],
                       variants={"red-debug": dict(pyc=["src", "pip", "stdlib"]),
                                 "blue-debug": dict(pyc=[])})

    def test_variant_merge(self):
        self.RunGradle("base", "Pyc/variant_merge", app=["hello.py"], requirements=["six.py"],
                       variants={"red-debug": dict(pyc=[]),
                                 "blue-debug": dict(pyc=["src", "pip", "stdlib"])})

    def test_syntax_error(self):
        self.RunGradle("base", "Pyc/syntax_error", app=["bad.py", "good.pyc"], pyc=["stdlib"])

    def test_build_python_warning(self):
        run = self.RunGradle("base", "Pyc/build_python_warning", pyc=["stdlib"])
        self.assertInLong(WARNING + BuildPython.INVALID.format("pythoninvalid") + "\n" +
                          WARNING + self.CANT.format("src"),
                          run.stdout, re=True)
        # pip compilation was enabled, but there were no requirements.
        self.assertNotInLong(self.CANT.format("pip"), run.stdout)

    def test_build_python_error(self):
        run = self.RunGradle("base", "Pyc/build_python_error", succeed=False)
        self.assertInLong(BuildPython.INVALID.format("pythoninvalid"), run.stderr, re=True)

    def test_magic_warning(self):
        run = self.RunGradle("base", "Pyc/magic_warning", requirements=["six.py"], pyc=["stdlib"])
        self.assertInLong(WARNING + self.MAGIC.format("3.5") + "\n" +
                          WARNING + self.CANT.format("pip"),
                          run.stdout, re=True)
        # src compilation was disabled.
        self.assertNotInLong(self.CANT.format("src"), run.stdout)

    def test_magic_error(self):
        run = self.RunGradle("base", "Pyc/magic_error", succeed=False)
        self.assertInLong(self.MAGIC.format("3.5"), run.stdout, re=True)
        self.assertInLong(BuildPython.FAILED, run.stderr, re=True)


class BuildPython(GradleTestCase):
    SEE = "See https://chaquo.com/chaquopy/doc/current/android.html#buildpython."
    ADVICE = "set buildPython to your Python executable path. " + SEE
    INVALID = "A problem occurred starting process 'command '{}''. Please " + ADVICE
    FAILED = (r"Process 'command '.+'' finished with non-zero exit value 1. For full "
              r"details, open the 'Build' window and switch to text mode with the "
              r"'Toggle view' button on the left.")

    def test_change(self):
        run = self.RunGradle("base", "BuildPython/change_1", requirements=["apple/__init__.py"])
        run.apply_layers("BuildPython/change_2")
        run.rerun(succeed=False)
        self.assertInLong(self.INVALID.format("pythoninvalid"), run.stderr, re=True)

    def test_missing(self):
        run = self.RunGradle("base", "BuildPython/missing", add_path=["bin"], succeed=False)
        self.assertInLong("Couldn't find Python: please either install it, or " + self.ADVICE,
                          run.stderr)

    def test_missing_minor(self):
        run = self.RunGradle("base", "BuildPython/missing_minor", add_path=["bin"],
                             succeed=False)
        self.assertNotInLong("Minor version was used", run.stdout)
        self.assertInLong("Major version was used", run.stdout)

    def test_missing_major(self):
        run = self.RunGradle("base", "BuildPython/missing_major", add_path=["bin"],
                             succeed=False)
        self.assertInLong("Minor version was used", run.stdout)
        self.assertNotInLong("Major version was used", run.stdout)

    def test_old(self):
        run = self.RunGradle("base", "BuildPython/old", succeed=False)
        self.assertInLong(r"buildPython must be version 3.4 or later: this is version "
                          r"2\.7\.\d+. " + self.SEE, run.stderr, re=True)

    @skipUnless(os.name == "nt", "Windows-specific")
    def test_py_not_found(self):
        run = self.RunGradle("base", "BuildPython/py_not_found", succeed=False)
        self.assertInLong("'py -2.8': could not find the requested version of Python. Please "
                          "either install it, or " + self.ADVICE, run.stderr)

    def test_variant(self):
        run = self.RunGradle("base", "BuildPython/variant", variants=["red-debug"],
                             succeed=False)
        self.assertInLong(self.INVALID.format("python-red"), run.stderr, re=True)
        run.rerun(variants=["blue-debug"], succeed=False)
        self.assertInLong(self.INVALID.format("python-blue"), run.stderr, re=True)

    def test_variant_merge(self):
        run = self.RunGradle("base", "BuildPython/variant_merge", variants=["red-debug"],
                             succeed=False)
        self.assertInLong(self.INVALID.format("python-red"), run.stderr, re=True)
        run.rerun(variants=["blue-debug"], succeed=False)
        self.assertInLong(self.INVALID.format("python-blue"), run.stderr, re=True)


class PythonReqs(GradleTestCase):
    def test_change(self):
        # No reqs.
        run = self.RunGradle("base")

        # Add one req.
        run.apply_layers("PythonReqs/1a")
        run.rerun(requirements=["apple/__init__.py"],
                  reqs_versions={"apple": "0.0.1"})

        # Replace with a req which has a transitive dependency.
        run.apply_layers("PythonReqs/1")
        run.rerun(requirements=["alpha/__init__.py", "alpha_dep/__init__.py"],
                  reqs_versions={"alpha": "0.0.1", "alpha_dep": "0.0.1"})

        # Add another req.
        run.apply_layers("PythonReqs/2")
        run.rerun(
            requirements=["alpha/__init__.py", "alpha_dep/__init__.py", "bravo/__init__.py"],
            reqs_versions={"alpha": "0.0.1", "alpha_dep": "0.0.1", "bravo": "0.0.1"})

        # Remove all.
        run.apply_layers("base")
        run.rerun()

    @skip("This branch currently supports arm64-v8a only")
    def test_download(self):
        self.RunGradle("base", "PythonReqs/download", abis=["armeabi-v7a", "x86"],
                       requirements={"common": ["_regex_core.py", "regex.py", "test_regex.py",
                                                "six.py"],
                                     "armeabi-v7a": ["_regex.so"], "x86": ["_regex.so"]})

    def test_install_variant(self):
        self.RunGradle("base", "PythonReqs/install_variant",
                       variants={"red-debug":  {"requirements": ["apple/__init__.py"]},
                                 "blue-debug": {"requirements": ["bravo/__init__.py"]}})

    def test_install_variant_merge(self):
        self.RunGradle("base", "PythonReqs/install_variant_merge",
                       variants={"red-debug":  {"requirements": ["apple/__init__.py"]},
                                 "blue-debug": {"requirements": ["apple/__init__.py",
                                                                 "bravo/__init__.py"]}})

    def test_options_variant(self):
        self.RunGradle("base", "PythonReqs/options_variant",
                       variants={"red-debug":  {"requirements": ["apple/__init__.py"]},
                                 "blue-debug": {"requirements": ["apple_local/__init__.py"]}})

    def test_options_variant_merge(self):
        self.RunGradle("base", "PythonReqs/options_variant_merge",
                       variants={"red-debug":  {"requirements": ["alpha/__init__.py",
                                                                 "alpha_dep/__init__.py"]},
                                 "blue-debug": {"requirements": ["alpha/__init__.py"]}})

    def test_reqs_file(self):
        run = self.RunGradle("base", "PythonReqs/reqs_file",
                             requirements=["apple/__init__.py", "bravo/__init__.py"])
        run.apply_layers("PythonReqs/reqs_file_2")
        run.rerun(requirements=["alpha/__init__.py", "alpha_dep/__init__.py",
                                "bravo/__init__.py"])

    def test_wheel_file(self):
        run = self.RunGradle("base", "PythonReqs/wheel_file", requirements=["apple/__init__.py"])
        run.apply_layers("PythonReqs/wheel_file_2")
        run.rerun(requirements=["apple2/__init__.py"])

    def test_sdist_file(self):
        self.RunGradle("base", "PythonReqs/sdist_file", requirements=["alpha_dep/__init__.py"])

    def test_sdist_native(self):
        run = self.RunGradle("base", run=False)
        for name in ["sdist_native_ext", "sdist_native_clib", "sdist_native_compiler",
                     "sdist_native_cc"]:
            with self.subTest(name=name):
                run.apply_layers(f"PythonReqs/{name}")
                run.rerun(succeed=False)

                if name == "sdist_native_cc":
                    setup_error = "Failed to run Chaquopy_cannot_compile_native_code"
                else:
                    setup_error = "Chaquopy cannot compile native code"
                self.assertInLong(setup_error, run.stdout)

                url = fr"file:.*app/{name}-1.0.tar.gz"
                if name in ["sdist_native_compiler", "sdist_native_cc"]:
                    # These tests fail at the egg_info stage, so the name and version are
                    # unavailable.
                    req_str = url
                else:
                    # These tests fail at the bdist_wheel stage, so the name and version
                    # have been obtained from egg_info.
                    req_str = f"{name.replace('_', '-')}==1.0 from {url}"
                self.assertInLong(fr"Failed to install {req_str}." +
                                  self.tracker_advice() + r"$", run.stderr, re=True)

    def test_sdist_native_optional(self):
        run = self.RunGradle("base", run=False)
        for name in ["sdist_native_optional_ext", "sdist_native_optional_compiler"]:
            with self.subTest(name=name):
                run.apply_layers(f"PythonReqs/{name}")
                run.rerun(requirements=[f"{name}.py"])

    def test_editable(self):
        run = self.RunGradle("base", "PythonReqs/editable", succeed=False)
        self.assertInLong("Invalid python.pip.install format: '-e src'", run.stderr)

    @skip("This branch currently supports arm64-v8a only")
    def test_wheel_index(self):
        # If testing on another platform, add it to the list below, and add corresponding
        # wheels to packages/dist.
        self.assertIn(distutils.util.get_platform(), ["linux-x86_64", "win-amd64"])

        # This test has build platform wheels for version 0.2, and an Android wheel for version
        # 0.1, to test that pip always picks the target platform, not the workstation platform.
        run = self.RunGradle("base", "PythonReqs/wheel_index_1",
                             requirements=["native1_android_15_x86/__init__.py"])

        # This test only has build platform wheels.
        run.apply_layers("PythonReqs/wheel_index_2")
        run.rerun(succeed=False)
        self.assertInLong("No matching distribution found for native2", run.stderr)

    # Even though this is now a standard pip feature, we should still test it because we've
    # modified the index preference order.
    def test_wheel_build_tag(self):
        self.RunGradle("base", "PythonReqs/build_tag",
                       requirements=["build2/__init__.py"])

    # This package has the following versions:
    #   1.0: pure wheel
    #   1.3: compatible native wheel
    #   1.6: incompatible native wheel (should be ignored)
    #   2.0: sdist
    @skip("This branch currently supports arm64-v8a only")
    def test_mixed_index(self):
        # With no version restriction, the compatible native wheel is preferred over the sdist,
        # despite having a lower version.
        run = self.RunGradle("base", "PythonReqs/mixed_index_1",
                             requirements=[("native3_android_15_x86/__init__.py",
                                            {"content": "# Version 1.3"})],
                             pyc=["stdlib"])
        self.assertInLong("Using version 1.3 (newest version is 2.0, but Chaquopy prefers "
                          "native wheels", run.stdout)

        # With "!=1.3", the sdist is selected, but it will fail at the egg_info stage.
        # (Failure at later stages is covered by test_sdist_native.)
        run.apply_layers("PythonReqs/mixed_index_2")
        run.rerun(succeed=False)
        self.assertInLong(r"Failed to install native3!=1.3 from "
                          r"file:.*dist/native3-2.0.tar.gz." + self.tracker_advice() +
                          self.wheel_advice("1.0", "1.3") + r"$",
                          run.stderr, re=True)

    def test_no_binary_fail(self):
        # This is the same as mixed_index_2, except the wheels are excluded from consideration
        # using --no-binary, so the wheel advice won't appear.
        run = self.RunGradle("base", "PythonReqs/no_binary_fail", succeed=False)
        self.assertInLong(r"Failed to install native3 from file:.*dist/native3-2.0.tar.gz." +
                          self.tracker_advice() + r"$",
                          run.stderr, re=True)

    def test_no_binary_succeed(self):
        self.RunGradle("base", "PythonReqs/no_binary_succeed",
                       requirements=["no_binary_sdist/__init__.py"])

    def test_requires_python(self):
        build_version = self.get_different_build_python_version()
        run = self.RunGradle("base", "PythonReqs/requires_python", run=False)
        with open(f"{run.project_dir}/app/index/pyver/index.html", "w") as index_file:
            def print_link(whl_version, requires_python):
                filename = f"pyver-{whl_version}-py2.py3-none-any.whl"
                print(f'<a href="{filename}" data-requires-python="=={requires_python}">'
                      f'{filename}</a><br/>', file=index_file)

            # If the build Python version is used, or the data-requires-python attribute is
            # ignored completely, then version 0.2 will be selected.
            print("<html><head></head><body>", file=index_file)
            print_link("0.1", PYTHON_VERSION)
            print_link("0.2", build_version)
            print("</body></html>", file=index_file)

        run.rerun(requirements=["pyver.py"], reqs_versions={"pyver": "0.1"})

    def test_sdist_index(self):
        # This test has only an sdist, which will fail at the egg_info stage as in
        # test_mixed_index.
        run = self.RunGradle("base", "PythonReqs/sdist_index", succeed=False)
        self.assertInLong(r"Failed to install native4 from file:.*dist/native4-0.2.tar.gz." +
                          self.tracker_advice() + r"$",
                          run.stderr, re=True)

    @skip("This branch currently supports arm64-v8a only")
    def test_multi_abi(self):
        # Check requirements ZIPs are reproducible.
        self.post_check = make_asset_check(self, {
            "requirements-common.zip": "ac60921ec3538bde58e9afd5eeda86f22831a447",
            "requirements-armeabi-v7a.zip": "8ef282896a9a057d363dd7e294d52f89a80ae36a",
            "requirements-x86.zip": "4d0c2dfb5ac62016df8deceb9d827abd6a16cc48"})

        # This is not the same as the filename pattern used in our real wheels, but the point
        # is to test that the multi-ABI packaging works correctly.
        self.RunGradle(
            "base", "PythonReqs/multi_abi_1", abis=["armeabi-v7a", "x86"],
            requirements={"common": ["apple/__init__.py",  # Pure Python requirement.

                                     # Same filenames, same content in both ABIs. (Same
                                     # filenames with different content is covered by
                                     # test_multi_abi_clash below.)
                                     "common/__init__.py",
                                     "pkg/__init__.py"],

                          # Different filenames in both ABIs.
                          "armeabi-v7a": ["module_armeabi_v7a.pyd",
                                          "pkg/submodule_armeabi_v7a.pyd"],
                          "x86": ["module_x86.pyd",
                                  "pkg/submodule_x86.pyd"]},
            pyc=["stdlib"])

    @skip("This branch currently supports arm64-v8a only")
    def test_multi_abi_variant(self):
        variants = {"armeabi_v7a-debug": {"abis": ["armeabi-v7a"],
                                          "requirements": ["apple/__init__.py",
                                                           "common/__init__.py",
                                                           "module_armeabi_v7a.pyd",
                                                           "pkg/__init__.py",
                                                           "pkg/submodule_armeabi_v7a.pyd"]},
                    "x86-debug":         {"abis": ["x86"],
                                          "requirements": ["apple/__init__.py",
                                                           "common/__init__.py",
                                                           "module_x86.pyd",
                                                           "pkg/__init__.py",
                                                           "pkg/submodule_x86.pyd"]}}
        self.RunGradle("base", "PythonReqs/multi_abi_variant", variants=variants)

    @skip("This branch currently supports arm64-v8a only")
    def test_multi_abi_clash(self):
        self.RunGradle(
            "base", "PythonReqs/multi_abi_clash", abis=["armeabi-v7a", "x86"],
            requirements={"common": [],
                          "armeabi-v7a": ["multi_abi_1_armeabi_v7a.pyd",
                                          ("multi_abi_1_pure/__init__.py",
                                           {"content": "# Clashing module (armeabi-v7a copy)"})],
                          "x86": ["multi_abi_1_x86.pyd",
                                  ("multi_abi_1_pure/__init__.py",
                                   {"content": "# Clashing module (x86 copy)"})]},
            pyc=["stdlib"])

    # ABIs should be installed in alphabetical order. (In the order specified is not possible
    # because the Android Gradle plugin keeps abiFilters in a HashSet.)
    @skip("This branch currently supports arm64-v8a only")
    def test_multi_abi_order(self):
        # armeabi-v7a will install a pure-Python wheel, so the requirement will not be
        # installed again for x86, even though an x86 wheel is available.
        run = self.RunGradle("base", "PythonReqs/multi_abi_order_1", abis=["armeabi-v7a", "x86"],
                             requirements=["multi_abi_order_pure/__init__.py"],
                             reqs_versions={"multi_abi_order": "0.1"})

        # armeabi-v7a will install a native wheel, so the requirement will be installed again
        # for x86, which will select the pure-Python wheel.
        run.apply_layers("PythonReqs/multi_abi_order_2")
        run.rerun(abis=["armeabi-v7a", "x86"],
                  requirements={"common": [],
                                "armeabi-v7a": ["multi_abi_order_armeabi_v7a.pyd"],
                                "x86": ["multi_abi_order_pure/__init__.py"]},
                  reqs_versions={"multi_abi_order": "0.2"})

    def test_namespace_packages(self):
        self.RunGradle("base", "PythonReqs/namespace_packages",
                       requirements=["pkg1/a.py", "pkg1/b.py",
                                     "pkg2/a.py", "pkg2/b.py",
                                     "pkg2/pkg21/a.py", "pkg2/pkg21/b.py",
                                     "pkg3/pkg31/a.py", "pkg3/pkg31/b.py"])

    # See comment in pip_install.py. The file naming scheme is "d" for different and "i" for
    # identical content, where the things being compared are:
    #     First character: pure vs armeabi-v7a.
    #     Second character: armeabi-v7a and x86.
    #
    # All versions of dd.py are padded out to the same length to verify that the hash is being
    # checked and not just the length.
    @skip("This branch currently supports arm64-v8a only")
    def test_duplicate_filenames(self):
        run = self.RunGradle(
            "base", "PythonReqs/duplicate_filenames_np",  # Native, then pure.
            abis=["armeabi-v7a", "x86"],
            requirements={
                "common":       ["pkg/__init__.py", "pkg/native_only.py", "pkg/pure_only.py",
                                 ("pkg/dd.py", {"content": "# pure #############"}),
                                 ("pkg/di.py", {"content": "# pure"}),
                                 ("pkg/ii.py", {"content": "# pure, armeabi-v7a and x86"})],
                "armeabi-v7a":  ["native_armeabi_v7a.pyd",
                                 ("pkg/id.py", {"content": "# pure and armeabi-v7a"})],
                "x86":          ["native_x86.pyd",
                                 ("pkg/dd.py", {"content": "# x86 ##############"}),
                                 ("pkg/di.py", {"content": "# armeabi-v7a and x86"}),
                                 ("pkg/id.py", {"content": "# x86"})]},
            pyc=["stdlib"])

        run.apply_layers("PythonReqs/duplicate_filenames_pn")  # Pure, then native.
        run.rerun(
            abis=["armeabi-v7a", "x86"],
            requirements={
                "common":       ["pkg/__init__.py", "pkg/native_only.py", "pkg/pure_only.py",
                                 ("pkg/di.py", {"content": "# armeabi-v7a and x86"}),
                                 ("pkg/ii.py", {"content": "# pure, armeabi-v7a and x86"})],
                "armeabi-v7a":  ["native_armeabi_v7a.pyd",
                                 ("pkg/dd.py", {"content": "# armeabi-v7a ######"}),
                                 ("pkg/id.py", {"content": "# pure and armeabi-v7a"})],
                "x86":          ["native_x86.pyd",
                                 ("pkg/dd.py", {"content": "# x86 ##############"}),
                                 ("pkg/id.py", {"content": "# x86"})]},
            pyc=["stdlib"])

    # With a single ABI, everything should end up in common, but in two phases: first files
    # from the pure package will be moved, then all the rest. Check that this doesn't cause
    # any problems like trying to overwrite the target directory.
    #
    # This test also installs 4 additional single_file packages: one each at the beginning and
    # end of the alphabet, both before and after the duplicate_filenames packages. This
    # exercises the .dist-info processing a bit more (see commit on 2018-06-17).
    @skip("This branch currently supports arm64-v8a only")
    def test_duplicate_filenames_single_abi(self):
        run = self.RunGradle(
            "base", "PythonReqs/duplicate_filenames_single_abi_pn",
            requirements=["pkg/__init__.py", "pkg/native_only.py", "pkg/pure_only.py",
                          "native_x86.pyd",
                          ("pkg/dd.py", {"content": "# x86 ##############"}),
                          ("pkg/di.py", {"content": "# armeabi-v7a and x86"}),
                          ("pkg/id.py", {"content": "# x86"}),
                          ("pkg/ii.py", {"content": "# pure, armeabi-v7a and x86"}),
                          "aa_before.py", "zz_before.py", "aa_after.py", "zz_after.py"],
            pyc=["stdlib"])

        run.apply_layers("PythonReqs/duplicate_filenames_single_abi_np")
        run.rerun(requirements=["pkg/__init__.py", "pkg/native_only.py", "pkg/pure_only.py",
                                "native_x86.pyd",
                                ("pkg/dd.py", {"content": "# pure #############"}),
                                ("pkg/di.py", {"content": "# pure"}),
                                ("pkg/id.py", {"content": "# pure and armeabi-v7a"}),
                                ("pkg/ii.py", {"content": "# pure, armeabi-v7a and x86"}),
                                "aa_before.py", "zz_before.py", "aa_after.py", "zz_after.py"],
                  pyc=["stdlib"])

    @skipIf("linux" in sys.platform, "Non-Linux build platforms only")
    def test_marker_platform(self):
        self.RunGradle("base", "PythonReqs/marker_platform", requirements=["linux.py"])

    def test_marker_python_version(self):
        run = self.RunGradle("base", "PythonReqs/marker_python_version", run=False)
        build_version = self.get_different_build_python_version()
        with open(f"{run.project_dir}/app/requirements.txt", "w") as reqs_file:
            def print_req(whl_version, python_version):
                print(f'pyver-{whl_version}-py2.py3-none-any.whl; '
                      f'python_full_version == "{python_version}"', file=reqs_file)

            # If the build Python version is used, or the environment markers are ignored
            # completely, then version 0.2 will be selected.
            print_req("0.1", PYTHON_VERSION)
            print_req("0.2", build_version)

        run.rerun(requirements=["pyver.py"], reqs_versions={"pyver": "0.1"})

    def tracker_advice(self):
        return ("\nFor assistance, please raise an issue at "
                "https://github.com/chaquo/chaquopy/issues.")

    def wheel_advice(self, *versions):
        return (r"\nOr try using one of the following versions, which are available as pre-built "
                r"wheels: \[{}\].".format(", ".join("'{}'".format(v) for v in versions)))

    # We want to verify that packages are selected based on the target Python version, not the
    # build Python version, and we can only do that if the two versions are different. If this
    # ever becomes difficult to arrange on a test machine, switch to using add_path like in
    # TestBuildPython.test_missing.
    def get_different_build_python_version(self):
        version = self.get_build_python_version()
        if version == PYTHON_VERSION:
            self.fail(f"Build Python and target Python have the same version ({version})")
        return version

    def get_build_python_version(self):
        for version in [PYTHON_VERSION_SHORT, PYTHON_VERSION_MAJOR]:
            if os.name == "nt":
                build_python = ["py", "-" + version]
            else:
                build_python = ["python" + version]
            try:
                version_proc = run(build_python + ["--version"], check=True,
                                   stdout=subprocess.PIPE, stderr=subprocess.STDOUT,
                                   universal_newlines=True)
                _, version = version_proc.stdout.split()  # e.g. "Python 3.7.1"
                return version
            except subprocess.CalledProcessError:
                pass
        raise Exception("Couldn't find buildPython")


class StaticProxy(GradleTestCase):
    reqs = ["chaquopy_test/__init__.py", "chaquopy_test/a.py", "chaquopy_test/b.py"]

    def test_change(self):
        run = self.RunGradle("base", "StaticProxy/reqs", requirements=self.reqs,
                             classes=["a.ReqsA1", "b.ReqsB1"])
        app = ["chaquopy_test/__init__.py", "chaquopy_test/a.py"]
        run.apply_layers("StaticProxy/src_1")       # Src should take priority over reqs.
        run.rerun(requirements=self.reqs, app=app, classes=["a.SrcA1", "b.ReqsB1"])
        run.apply_layers("StaticProxy/src_only")    # Change staticProxy setting
        run.rerun(app=app, requirements=self.reqs, classes=["a.SrcA1"])
        run.apply_layers("StaticProxy/src_2")       # Change source code
        run.rerun(app=app, requirements=self.reqs, classes=["a.SrcA2"])
        run.apply_layers("base")                    # Remove all
        run.rerun(app=app)

    def test_variant(self):
        self.RunGradle("base", "StaticProxy/variant",
                       requirements=self.reqs,
                       variants={"red-debug":  {"classes": ["a.ReqsA1"]},
                                 "blue-debug": {"classes": ["b.ReqsB1"]}})

    def test_variant_merge(self):
        self.RunGradle("base", "StaticProxy/variant_merge",
                       requirements=self.reqs,
                       variants={"red-debug":  {"classes": ["a.ReqsA1"]},
                                 "blue-debug": {"classes": ["a.ReqsA1", "b.ReqsB1"]}})


class RunGradle(object):
    def __init__(self, test, *layers, run=True, key=None, **kwargs):
        self.test = test
        module, cls, func = re.search(r"^(\w+)\.(\w+)\.test_(\w+)$", test.id()).groups()
        self.run_dir = join(repo_root, "product/gradle-plugin/build/test/integration",
                            agp_version, cls, func)
        if os.path.exists(self.run_dir):
            rmtree(self.run_dir)

        self.project_dir = join(self.run_dir, "project")
        os.makedirs(self.project_dir)
        self.apply_layers(*layers)
        self.apply_key(key)
        if run:
            self.rerun(**kwargs)

    def apply_layers(self, *layers):
        for layer in layers:
            # We use dir_utils.copy_tree because shutil.copytree can't merge into a destination
            # that already exists.
            dir_util._path_created.clear()  # https://bugs.python.org/issue10948
            dir_util.copy_tree(join(data_dir, layer), self.project_dir,
                               preserve_times=False)  # https://github.com/gradle/gradle/issues/2301
            if layer == "base":
                self.apply_layers("base-" + agp_version)

    def apply_key(self, key):
        LP_FILENAME = "local.properties"
        with open(join(repo_root, "product", LP_FILENAME)) as in_file, \
             open(join(self.project_dir, LP_FILENAME), "w") as out_file:  # noqa: E127
            for line in in_file:
                if "chaquopy.license" not in line:
                    out_file.write(line)
            if key is not None:
                print("\nchaquopy.license=" + key, file=out_file)

    def rerun(self, *, succeed=True, variants=["debug"], env=None, add_path=None, **kwargs):
        if env is None:
            env = {}
        if add_path:
            add_path = [join(self.project_dir, path) for path in add_path]
            if os.name == "nt":
                # Gradle runs subprocesses using Java's ProcessBuilder, which in turn uses
                # CreateProcessW. This uses a search algorithm which has some differences from
                # the one used by the cmd shell:
                #   * The only extension it tries is .exe, so we can't use a .bat file here.
                #   * It searches the Windows directory (where the real py.exe is installed)
                #     before trying the PATH, so overriding PATH is no use here. Instead, we
                #     copy the files to the working directory, which has even higher priority.
                for path in add_path:
                    for entry in os.scandir(path):
                        if entry.is_file():
                            shutil.copy(entry.path, self.project_dir)
            else:
                env["PATH"] = os.pathsep.join(add_path + [os.environ["PATH"]])

        status, self.stdout, self.stderr = self.run_gradle(variants, env)
        if status == 0:
            if succeed is False:  # (succeed is None) means we don't care
                self.dump_run("run unexpectedly succeeded")

            for variant in variants:
                outputs_apk_dir = join(self.project_dir, "app/build/outputs/apk")
                apk_zip = ZipFile(join(outputs_apk_dir,
                                       variant.replace("-", "/"),
                                       "app-{}.apk".format(variant)))
                apk_dir = join(self.run_dir, "apk", variant)
                if os.path.exists(apk_dir):
                    rmtree(apk_dir)
                os.makedirs(apk_dir)
                apk_zip.extractall(apk_dir)

                merged_kwargs = kwargs.copy()
                if isinstance(variants, dict):
                    merged_kwargs.update(variants[variant])
                try:
                    self.check_apk(apk_zip, apk_dir, **merged_kwargs)
                except Exception as e:
                    # Some tests check the cause type and message: search for
                    # `assertRaisesRegex(AssertionError`.
                    self.dump_run(f"check_apk failed: {type(e).__name__}: {e}")

            # Run a second time to check all tasks are considered up to date.
            first_msg = "\n=== FIRST RUN STDOUT ===\n" + self.stdout
            status, second_stdout, second_stderr = self.run_gradle(variants, env)
            if status != 0:
                self.stdout, self.stderr = second_stdout, second_stderr
                self.dump_run("Second run: exit status {}".format(status))
            self.test.assertInLong(":app:extractPythonBuildPackages UP-TO-DATE", second_stdout,
                                   msg=first_msg)
            for variant in variants:
                for verb, obj in [("generate", "AppAssets"), ("generate", "BuildAssets"),
                                  ("generate", "JniLibs"),  ("generate", "LicenseAssets"),
                                  ("generate", "MiscAssets"), ("generate", "Proxies"),
                                  ("generate", "Requirements"), ("generate", "RequirementsAssets")]:
                    msg = task_name(verb, variant, "Python" + obj) + " UP-TO-DATE"
                    self.test.assertInLong(msg, second_stdout, msg=first_msg)

        else:
            if succeed:
                self.dump_run("exit status {}".format(status))

    def run_gradle(self, variants, env):
        merged_env = os.environ.copy()
        merged_env["chaquopy_root"] = repo_root
        merged_env["integration_dir"] = integration_dir
        merged_env.update(env)

        # `--info` explains why tasks were not considered up to date.
        # `--console plain` prevents "String index out of range: -1" error on Windows.
        gradlew_flags = ["--stacktrace", "--info", "--console", "plain"]
        if env:
            # The Gradle client passes its environment to the daemon, but that won't work for
            # TZ, because the JVM only reads it during startup.
            gradlew_flags.append("--no-daemon")

        process = run([join(self.project_dir,
                            "gradlew.bat" if (os.name == "nt") else "gradlew")] +
                      gradlew_flags + [task_name("assemble", v) for v in variants],
                      cwd=self.project_dir,  # See add_path above.
                      stdout=subprocess.PIPE, stderr=subprocess.PIPE,
                      universal_newlines=True, env=merged_env, timeout=600)
        return process.returncode, process.stdout, process.stderr

    # TODO: refactor this into a set of independent methods, all using the same API as pre_check and
    # post_check.
<<<<<<< HEAD
    @kwonly_defaults
    def check_apk(self, apk_zip, apk_dir, abis=["arm64-v8a"], classes=[], app=[],
                  requirements=[], reqs_versions=None, extract_packages=[], licensed_id=None,
=======
    def check_apk(self, apk_zip, apk_dir, *, abis=["x86"], classes=[], app=[], requirements=[],
                  reqs_versions=None, licensed_id=None, pyc=["src", "pip", "stdlib"],
>>>>>>> df71d574
                  **kwargs):
        kwargs = KwargsWrapper(kwargs)
        self.test.pre_check(apk_zip, apk_dir, kwargs)

        # All ZIP assets should be stored uncompressed, whether top-level or not.
        for info in apk_zip.infolist():
            if re.search(r"^assets/chaquopy/.*\.zip$", info.filename):
                self.test.assertEqual(ZIP_STORED, info.compress_type, info.filename)

        # Top-level assets
        asset_dir = join(apk_dir, "assets/chaquopy")
        abi_suffixes = ["common"] + abis
        self.test.assertCountEqual(
            ["app.zip", "bootstrap-native", "bootstrap.zip", "build.json", "cacert.pem",
             "ticket.txt"] + [f"{stem}-{suffix}.zip" for stem in ["requirements", "stdlib"]
                              for suffix in abi_suffixes],
            os.listdir(asset_dir))

        # Python source
        self.test.checkZip(join(asset_dir, "app.zip"), app, pyc=("src" in pyc))

        # Python requirements
        for suffix in abi_suffixes:
            with self.test.subTest(suffix=suffix):
                self.test.checkZip(
                    join(asset_dir, "requirements-{}.zip".format(suffix)),
                    (requirements[suffix] if isinstance(requirements, dict)
                     else requirements if suffix == "common"
                     else []),
                    pyc=("pip" in pyc),
                    dist_infos=(reqs_versions if (suffix == "common") else None))

        # Python bootstrap
        bootstrap_native_dir = join(asset_dir, "bootstrap-native")
        self.test.assertCountEqual(abis, os.listdir(bootstrap_native_dir))
        for abi in abis:
<<<<<<< HEAD
            self.test.assertCountEqual(
                ["java", "_ctypes.so", "_datetime.so",  "_hashlib.so", "_struct.so",
                 "binascii.so", "math.so", "mmap.so", "zlib.so"],
                os.listdir(join(bootstrap_native_dir, abi)))
            self.test.assertEqual(["__init__.py", "chaquopy.so"],
                                  sorted(os.listdir(join(bootstrap_native_dir, abi, "java"))))
=======
            self.test.assertCountEqual(["_ctypes.so", "java", "select.so"],
                                       os.listdir(join(bootstrap_native_dir, abi)))
            self.test.assertCountEqual(["__init__.py", "chaquopy.so", "chaquopy_android.so"],
                                       os.listdir(join(bootstrap_native_dir, abi, "java")))
>>>>>>> df71d574

        # Python stdlib
        stdlib_files = set(ZipFile(join(asset_dir, "stdlib-common.zip")).namelist())
        self.test.assertEqual("stdlib" in pyc, "argparse.pyc" in stdlib_files)
        self.test.assertNotEqual("stdlib" in pyc, "argparse.py" in stdlib_files)

        # See build_stdlib.py in crystax/platform/ndk.
        for grammar_stem in ["Grammar", "PatternGrammar"]:
            self.test.assertIn("lib2to3/{}{}.final.0.pickle"
                               .format(grammar_stem, PYTHON_VERSION), stdlib_files)

        for abi in abis:
            stdlib_native_zip = ZipFile(join(asset_dir, f"stdlib-{abi}.zip"))
            self.test.assertCountEqual(
                ["_asyncio.so", "_bisect.so", "_blake2.so", "_codecs_cn.so", "_codecs_hk.so",
                 "_codecs_iso2022.so", "_codecs_jp.so", "_codecs_kr.so", "_codecs_tw.so",
                 "_contextvars.so", "_csv.so", "_decimal.so", "_elementtree.so",
                 "_heapq.so", "_json.so", "_lsprof.so", "_md5.so", "_multibytecodec.so",
                 "_multiprocessing.so", "_opcode.so", "_pickle.so", "_posixsubprocess.so", "_queue.so",
                 "_random.so", "_sha1.so", "_sha256.so", "_sha3.so", "_sha512.so", "_socket.so",
                 "_sqlite3.so", "_ssl.so", "_xxtestfuzz.so", "array.so", "audioop.so", "cmath.so",
                 "fcntl.so", "ossaudiodev.so", "parser.so", "pyexpat.so", "resource.so",
                 "select.so", "syslog.so", "termios.so", "unicodedata.so", "xxlimited.so"],
                stdlib_native_zip.namelist())

        # libs
        self.test.assertCountEqual(abis, os.listdir(join(apk_dir, "lib")))
        for abi in abis:
            self.test.assertCountEqual(
                ["libchaquopy_java.so", "libcrypto_chaquopy.so",
                 f"libpython{PYTHON_VERSION_SHORT}m.so", "libssl_chaquopy.so",
                 "libsqlite_chaquopy.so"],
                os.listdir(join(apk_dir, "lib", abi)))

        # Chaquopy runtime library
        actual_classes = dex_classes(apk_dir)
        self.test.assertIn("com.chaquo.python.Python", actual_classes)

        # App Java classes
        self.test.assertEqual(sorted(("chaquopy_test." + c) for c in classes),
                              sorted(c for c in actual_classes if c.startswith("chaquopy_test")))

        # build.json
        with open(join(asset_dir, "build.json")) as build_json_file:
            build_json = json.load(build_json_file)
        self.test.assertEqual(["assets"], sorted(build_json))
        asset_list = []
        for dirpath, dirnames, filenames in os.walk(asset_dir):
            asset_list += [relpath(join(dirpath, f), asset_dir).replace("\\", "/")
                           for f in filenames]
        self.test.assertEqual(
            {filename: file_sha1(join(asset_dir, filename))
             for filename in asset_list if filename != "build.json"},
            build_json["assets"])

        # Licensing
        ticket_filename = join(asset_dir, "ticket.txt")
        if licensed_id:
            license_dir = join(repo_root, "server/license")
            if license_dir not in sys.path:
                sys.path.append(license_dir)
            from check_ticket import check_ticket

            with open(join(repo_root, "server/license/public.pem")) as pub_key_file:
                import rsa
                pub_key = rsa.PublicKey.load_pkcs1(pub_key_file.read(), "PEM")
            with open(ticket_filename) as ticket_file:
                check_ticket(ticket_file.read(), pub_key, licensed_id)
        else:
            self.test.assertEqual(os.stat(ticket_filename).st_size, 0)

        self.test.post_check(apk_zip, apk_dir, kwargs)
        self.test.assertFalse(kwargs.unused_kwargs)

    def dump_run(self, msg):
        self.test.fail(msg + "\n" +
                       "=== STDOUT ===\n" + self.stdout +
                       "=== STDERR ===\n" + self.stderr)


def file_sha1(filename):
    with open(filename, "rb") as f:
        return hashlib.sha1(f.read()).hexdigest()


class KwargsWrapper(object):
    def __init__(self, kwargs):
        self.kwargs = kwargs
        self.unused_kwargs = set(kwargs)

    def get(self, key, default=None):
        self.unused_kwargs.discard(key)
        return self.kwargs.get(key, default)

    def __getitem__(self, key):
        self.unused_kwargs.discard(key)
        return self.kwargs[key]


def dex_classes(apk_dir):
    # The following properties file should be created manually. It's also used in
    # runtime/build.gradle.
    with open(join(repo_root, "product/local.properties")) as props_file:
        props = javaproperties.load(props_file)
    build_tools_dir = join(props["sdk.dir"], "build-tools")
    newest_ver = sorted(os.listdir(build_tools_dir))[-1]
    dexdump_cmd = f"{build_tools_dir}/{newest_ver}/dexdump"

    classes = []
    file_num = 1
    while True:
        # Multidex is used by default in debug builds when minSdkVersion is 21 or higher
        # (https://developer.android.com/studio/build/multidex).
        dex_filename = f"{apk_dir}/classes{file_num if (file_num > 1) else ''}.dex"
        if exists(dex_filename):
            for line in check_output([dexdump_cmd, dex_filename],
                                     universal_newlines=True).splitlines():
                match = re.search(r"Class descriptor *: *'L(.*);'", line)
                if match:
                    classes.append(match.group(1).replace("/", "."))
        else:
            if file_num == 1:
                raise Exception(f"{dex_filename} does not exist")
            break
        file_num += 1

    return classes


def task_name(prefix, variant, suffix=""):
    # Differs from str.capitalize() because it only affects the first character
    def cap_first(s):
        return s if (s == "") else (s[0].upper() + s[1:])

    # Don't include the :app: prefix: the project may have multiple modules (e.g. in
    # test_dynamic_feature).
    return (prefix +
            "".join(cap_first(word) for word in variant.split("-")) +
            cap_first(suffix))


# On Windows, rmtree often gets blocked by the virus scanner. See comment in our copy of
# pip/_internal/utils/misc.py.
def rmtree(path):
    if os.name == "nt":  # https://bugs.python.org/issue18199
        path = "\\\\?\\" + path.replace("/", "\\")
    shutil.rmtree(path, onerror=rmtree_errorhandler)

@retry(wait_fixed=50, stop_max_delay=3000)
def rmtree_errorhandler(func, path, exc_info):
    func(path)  # Use the original function to repeat the operation.<|MERGE_RESOLUTION|>--- conflicted
+++ resolved
@@ -9,11 +9,7 @@
 import re
 import shutil
 import subprocess
-<<<<<<< HEAD
-from subprocess import check_output
-=======
-from subprocess import run
->>>>>>> df71d574
+from subprocess import check_output, run
 import sys
 from unittest import skip, skipIf, skipUnless, TestCase
 from zipfile import ZipFile, ZIP_DEFLATED, ZIP_STORED
@@ -1042,15 +1038,9 @@
 
     # TODO: refactor this into a set of independent methods, all using the same API as pre_check and
     # post_check.
-<<<<<<< HEAD
-    @kwonly_defaults
-    def check_apk(self, apk_zip, apk_dir, abis=["arm64-v8a"], classes=[], app=[],
-                  requirements=[], reqs_versions=None, extract_packages=[], licensed_id=None,
-=======
-    def check_apk(self, apk_zip, apk_dir, *, abis=["x86"], classes=[], app=[], requirements=[],
-                  reqs_versions=None, licensed_id=None, pyc=["src", "pip", "stdlib"],
->>>>>>> df71d574
-                  **kwargs):
+    def check_apk(self, apk_zip, apk_dir, *, abis=["arm64-v8a"], classes=[], app=[],
+                  requirements=[], reqs_versions=None, licensed_id=None,
+                  pyc=["src", "pip", "stdlib"], **kwargs):
         kwargs = KwargsWrapper(kwargs)
         self.test.pre_check(apk_zip, apk_dir, kwargs)
 
@@ -1086,19 +1076,13 @@
         bootstrap_native_dir = join(asset_dir, "bootstrap-native")
         self.test.assertCountEqual(abis, os.listdir(bootstrap_native_dir))
         for abi in abis:
-<<<<<<< HEAD
             self.test.assertCountEqual(
                 ["java", "_ctypes.so", "_datetime.so",  "_hashlib.so", "_struct.so",
                  "binascii.so", "math.so", "mmap.so", "zlib.so"],
                 os.listdir(join(bootstrap_native_dir, abi)))
-            self.test.assertEqual(["__init__.py", "chaquopy.so"],
-                                  sorted(os.listdir(join(bootstrap_native_dir, abi, "java"))))
-=======
-            self.test.assertCountEqual(["_ctypes.so", "java", "select.so"],
-                                       os.listdir(join(bootstrap_native_dir, abi)))
-            self.test.assertCountEqual(["__init__.py", "chaquopy.so", "chaquopy_android.so"],
-                                       os.listdir(join(bootstrap_native_dir, abi, "java")))
->>>>>>> df71d574
+            self.test.assertCountEqual(
+                ["__init__.py", "chaquopy.so", "chaquopy_android.so"],
+                os.listdir(join(bootstrap_native_dir, abi, "java")))
 
         # Python stdlib
         stdlib_files = set(ZipFile(join(asset_dir, "stdlib-common.zip")).namelist())
@@ -1115,13 +1099,13 @@
             self.test.assertCountEqual(
                 ["_asyncio.so", "_bisect.so", "_blake2.so", "_codecs_cn.so", "_codecs_hk.so",
                  "_codecs_iso2022.so", "_codecs_jp.so", "_codecs_kr.so", "_codecs_tw.so",
-                 "_contextvars.so", "_csv.so", "_decimal.so", "_elementtree.so",
-                 "_heapq.so", "_json.so", "_lsprof.so", "_md5.so", "_multibytecodec.so",
-                 "_multiprocessing.so", "_opcode.so", "_pickle.so", "_posixsubprocess.so", "_queue.so",
-                 "_random.so", "_sha1.so", "_sha256.so", "_sha3.so", "_sha512.so", "_socket.so",
-                 "_sqlite3.so", "_ssl.so", "_xxtestfuzz.so", "array.so", "audioop.so", "cmath.so",
-                 "fcntl.so", "ossaudiodev.so", "parser.so", "pyexpat.so", "resource.so",
-                 "select.so", "syslog.so", "termios.so", "unicodedata.so", "xxlimited.so"],
+                 "_contextvars.so", "_csv.so", "_decimal.so", "_elementtree.so", "_heapq.so",
+                 "_json.so", "_lsprof.so", "_md5.so", "_multibytecodec.so", "_multiprocessing.so",
+                 "_opcode.so", "_pickle.so", "_posixsubprocess.so", "_queue.so", "_random.so",
+                 "_sha1.so", "_sha256.so", "_sha3.so", "_sha512.so", "_socket.so", "_sqlite3.so",
+                 "_ssl.so", "_xxtestfuzz.so", "array.so", "audioop.so", "cmath.so", "fcntl.so",
+                 "ossaudiodev.so", "parser.so", "pyexpat.so", "resource.so" "select.so",
+                 "syslog.so", "termios.so", "unicodedata.so", "xxlimited.so"],
                 stdlib_native_zip.namelist())
 
         # libs
