"""
Package resource API
--------------------

A resource is a logical file contained within a package, or a logical
subdirectory thereof.  The package resource API expects resource names
to have their path parts separated with ``/``, *not* whatever the local
path separator is.  Do not use os.path operations to manipulate resource
names being passed into the API.

The package resource API is designed to work with normal filesystem packages,
.egg files, and unpacked .egg files.  It can also work in a limited way with
.zip files and with custom PEP 302 loaders that support the ``get_data()``
method.

This module is deprecated. Users are directed to :mod:`importlib.resources`,
:mod:`importlib.metadata` and :pypi:`packaging` instead.
"""

import sys
import os
import io
import time
import re
import types
import zipfile
import zipimport
import warnings
import stat
import functools
import pkgutil
import operator
import platform
import collections
import plistlib
import email.parser
import errno
import tempfile
import textwrap
import inspect
import ntpath
import posixpath
import importlib
from pkgutil import get_importer

try:
    import _imp
except ImportError:
    # Python 3.2 compatibility
    import imp as _imp

try:
    FileExistsError
except NameError:
    FileExistsError = OSError

# capture these to bypass sandboxing
from os import utime

try:
    from os import mkdir, rename, unlink

    WRITE_SUPPORT = True
except ImportError:
    # no write support, probably under GAE
    WRITE_SUPPORT = False

from os import open as os_open
from os.path import isdir, split

try:
    import importlib.machinery as importlib_machinery

    # access attribute to force import under delayed import mechanisms.
    importlib_machinery.__name__
except ImportError:
    importlib_machinery = None

from pkg_resources.extern.jaraco.text import (
    yield_lines,
    drop_comment,
    join_continuation,
)

from pkg_resources.extern import platformdirs
from pkg_resources.extern import packaging

__import__('pkg_resources.extern.packaging.version')
__import__('pkg_resources.extern.packaging.specifiers')
__import__('pkg_resources.extern.packaging.requirements')
__import__('pkg_resources.extern.packaging.markers')
__import__('pkg_resources.extern.packaging.utils')

if sys.version_info < (3, 5):
    raise RuntimeError("Python 3.5 or later is required")

# declare some globals that will be defined later to
# satisfy the linters.
require = None
working_set = None
add_activation_listener = None
resources_stream = None
cleanup_resources = None
resource_dir = None
resource_stream = None
set_extraction_path = None
resource_isdir = None
resource_string = None
iter_entry_points = None
resource_listdir = None
resource_filename = None
resource_exists = None
_distribution_finders = None
_namespace_handlers = None
_namespace_packages = None


warnings.warn(
    "pkg_resources is deprecated as an API. "
    "See https://setuptools.pypa.io/en/latest/pkg_resources.html",
    DeprecationWarning,
    stacklevel=2,
)


_PEP440_FALLBACK = re.compile(r"^v?(?P<safe>(?:[0-9]+!)?[0-9]+(?:\.[0-9]+)*)", re.I)


class PEP440Warning(RuntimeWarning):
    """
    Used when there is an issue with a version or specifier not complying with
    PEP 440.
    """


parse_version = packaging.version.Version


_state_vars = {}


def _declare_state(vartype, **kw):
    globals().update(kw)
    _state_vars.update(dict.fromkeys(kw, vartype))


def __getstate__():
    state = {}
    g = globals()
    for k, v in _state_vars.items():
        state[k] = g['_sget_' + v](g[k])
    return state


def __setstate__(state):
    g = globals()
    for k, v in state.items():
        g['_sset_' + _state_vars[k]](k, g[k], v)
    return state


def _sget_dict(val):
    return val.copy()


def _sset_dict(key, ob, state):
    ob.clear()
    ob.update(state)


def _sget_object(val):
    return val.__getstate__()


def _sset_object(key, ob, state):
    ob.__setstate__(state)


_sget_none = _sset_none = lambda *args: None


def get_supported_platform():
    """Return this platform's maximum compatible version.

    distutils.util.get_platform() normally reports the minimum version
    of macOS that would be required to *use* extensions produced by
    distutils.  But what we want when checking compatibility is to know the
    version of macOS that we are *running*.  To allow usage of packages that
    explicitly require a newer version of macOS, we must also know the
    current version of the OS.

    If this condition occurs for any other platform with a version in its
    platform strings, this function should be extended accordingly.
    """
    plat = get_build_platform()
    m = macosVersionString.match(plat)
    if m is not None and sys.platform == "darwin":
        try:
            plat = 'macosx-%s-%s' % ('.'.join(_macos_vers()[:2]), m.group(3))
        except ValueError:
            # not macOS
            pass
    return plat


__all__ = [
    # Basic resource access and distribution/entry point discovery
    'require',
    'run_script',
    'get_provider',
    'get_distribution',
    'load_entry_point',
    'get_entry_map',
    'get_entry_info',
    'iter_entry_points',
    'resource_string',
    'resource_stream',
    'resource_filename',
    'resource_listdir',
    'resource_exists',
    'resource_isdir',
    # Environmental control
    'declare_namespace',
    'working_set',
    'add_activation_listener',
    'find_distributions',
    'set_extraction_path',
    'cleanup_resources',
    'get_default_cache',
    # Primary implementation classes
    'Environment',
    'WorkingSet',
    'ResourceManager',
    'Distribution',
    'Requirement',
    'EntryPoint',
    # Exceptions
    'ResolutionError',
    'VersionConflict',
    'DistributionNotFound',
    'UnknownExtra',
    'ExtractionError',
    # Warnings
    'PEP440Warning',
    # Parsing functions and string utilities
    'parse_requirements',
    'parse_version',
    'safe_name',
    'safe_version',
    'get_platform',
    'compatible_platforms',
    'yield_lines',
    'split_sections',
    'safe_extra',
    'to_filename',
    'invalid_marker',
    'evaluate_marker',
    # filesystem utilities
    'ensure_directory',
    'normalize_path',
    # Distribution "precedence" constants
    'EGG_DIST',
    'BINARY_DIST',
    'SOURCE_DIST',
    'CHECKOUT_DIST',
    'DEVELOP_DIST',
    # "Provider" interfaces, implementations, and registration/lookup APIs
    'IMetadataProvider',
    'IResourceProvider',
    'FileMetadata',
    'PathMetadata',
    'EggMetadata',
    'EmptyProvider',
    'empty_provider',
    'NullProvider',
    'EggProvider',
    'DefaultProvider',
    'ZipProvider',
    'register_finder',
    'register_namespace_handler',
    'register_loader_type',
    'fixup_namespace_packages',
    'get_importer',
    # Warnings
    'PkgResourcesDeprecationWarning',
    # Deprecated/backward compatibility only
    'run_main',
    'AvailableDistributions',
]


class ResolutionError(Exception):
    """Abstract base for dependency resolution errors"""

    def __repr__(self):
        return self.__class__.__name__ + repr(self.args)


class VersionConflict(ResolutionError):
    """
    An already-installed version conflicts with the requested version.

    Should be initialized with the installed Distribution and the requested
    Requirement.
    """

    _template = "{self.dist} is installed but {self.req} is required"

    @property
    def dist(self):
        return self.args[0]

    @property
    def req(self):
        return self.args[1]

    def report(self):
        return self._template.format(**locals())

    def with_context(self, required_by):
        """
        If required_by is non-empty, return a version of self that is a
        ContextualVersionConflict.
        """
        if not required_by:
            return self
        args = self.args + (required_by,)
        return ContextualVersionConflict(*args)


class ContextualVersionConflict(VersionConflict):
    """
    A VersionConflict that accepts a third parameter, the set of the
    requirements that required the installed Distribution.
    """

    _template = VersionConflict._template + ' by {self.required_by}'

    @property
    def required_by(self):
        return self.args[2]


class DistributionNotFound(ResolutionError):
    """A requested distribution was not found"""

    _template = (
        "The '{self.req}' distribution was not found "
        "and is required by {self.requirers_str}"
    )

    @property
    def req(self):
        return self.args[0]

    @property
    def requirers(self):
        return self.args[1]

    @property
    def requirers_str(self):
        if not self.requirers:
            return 'the application'
        return ', '.join(self.requirers)

    def report(self):
        return self._template.format(**locals())

    def __str__(self):
        return self.report()


class UnknownExtra(ResolutionError):
    """Distribution doesn't have an "extra feature" of the given name"""


_provider_factories = {}

PY_MAJOR = '{}.{}'.format(*sys.version_info)
EGG_DIST = 3
BINARY_DIST = 2
SOURCE_DIST = 1
CHECKOUT_DIST = 0
DEVELOP_DIST = -1


def register_loader_type(loader_type, provider_factory):
    """Register `provider_factory` to make providers for `loader_type`

    `loader_type` is the type or class of a PEP 302 ``module.__loader__``,
    and `provider_factory` is a function that, passed a *module* object,
    returns an ``IResourceProvider`` for that module.
    """
    _provider_factories[loader_type] = provider_factory


def get_provider(moduleOrReq):
    """Return an IResourceProvider for the named module or requirement"""
    if isinstance(moduleOrReq, Requirement):
        return working_set.find(moduleOrReq) or require(str(moduleOrReq))[0]
    try:
        module = sys.modules[moduleOrReq]
    except KeyError:
        __import__(moduleOrReq)
        module = sys.modules[moduleOrReq]
    loader = getattr(module, '__loader__', None)
    return _find_adapter(_provider_factories, loader)(module)


def _macos_vers(_cache=[]):
    if not _cache:
        version = platform.mac_ver()[0]
        # fallback for MacPorts
        if version == '':
            plist = '/System/Library/CoreServices/SystemVersion.plist'
            if os.path.exists(plist):
                if hasattr(plistlib, 'readPlist'):
                    plist_content = plistlib.readPlist(plist)
                    if 'ProductVersion' in plist_content:
                        version = plist_content['ProductVersion']

        _cache.append(version.split('.'))
    return _cache[0]


def _macos_arch(machine):
    return {'PowerPC': 'ppc', 'Power_Macintosh': 'ppc'}.get(machine, machine)


def get_build_platform():
    """Return this platform's string for platform-specific distributions

    XXX Currently this is the same as ``distutils.util.get_platform()``, but it
    needs some hacks for Linux and macOS.
    """
    from sysconfig import get_platform

    plat = get_platform()
    if sys.platform == "darwin" and not plat.startswith('macosx-'):
        try:
            version = _macos_vers()
            machine = os.uname()[4].replace(" ", "_")
            return "macosx-%d.%d-%s" % (
                int(version[0]),
                int(version[1]),
                _macos_arch(machine),
            )
        except ValueError:
            # if someone is running a non-Mac darwin system, this will fall
            # through to the default implementation
            pass
    return plat


macosVersionString = re.compile(r"macosx-(\d+)\.(\d+)-(.*)")
darwinVersionString = re.compile(r"darwin-(\d+)\.(\d+)\.(\d+)-(.*)")
# XXX backward compat
get_platform = get_build_platform


def compatible_platforms(provided, required):
    """Can code for the `provided` platform run on the `required` platform?

    Returns true if either platform is ``None``, or the platforms are equal.

    XXX Needs compatibility checks for Linux and other unixy OSes.
    """
    if provided is None or required is None or provided == required:
        # easy case
        return True

    # macOS special cases
    reqMac = macosVersionString.match(required)
    if reqMac:
        provMac = macosVersionString.match(provided)

        # is this a Mac package?
        if not provMac:
            # this is backwards compatibility for packages built before
            # setuptools 0.6. All packages built after this point will
            # use the new macOS designation.
            provDarwin = darwinVersionString.match(provided)
            if provDarwin:
                dversion = int(provDarwin.group(1))
                macosversion = "%s.%s" % (reqMac.group(1), reqMac.group(2))
                if (
                    dversion == 7
                    and macosversion >= "10.3"
                    or dversion == 8
                    and macosversion >= "10.4"
                ):
                    return True
            # egg isn't macOS or legacy darwin
            return False

        # are they the same major version and machine type?
        if provMac.group(1) != reqMac.group(1) or provMac.group(3) != reqMac.group(3):
            return False

        # is the required OS major update >= the provided one?
        if int(provMac.group(2)) > int(reqMac.group(2)):
            return False

        return True

    # XXX Linux and other platforms' special cases should go here
    return False


def run_script(dist_spec, script_name):
    """Locate distribution `dist_spec` and run its `script_name` script"""
    ns = sys._getframe(1).f_globals
    name = ns['__name__']
    ns.clear()
    ns['__name__'] = name
    require(dist_spec)[0].run_script(script_name, ns)


# backward compatibility
run_main = run_script


def get_distribution(dist):
    """Return a current distribution object for a Requirement or string"""
    if isinstance(dist, str):
        dist = Requirement.parse(dist)
    if isinstance(dist, Requirement):
        dist = get_provider(dist)
    if not isinstance(dist, Distribution):
        raise TypeError("Expected string, Requirement, or Distribution", dist)
    return dist


def load_entry_point(dist, group, name):
    """Return `name` entry point of `group` for `dist` or raise ImportError"""
    return get_distribution(dist).load_entry_point(group, name)


def get_entry_map(dist, group=None):
    """Return the entry point map for `group`, or the full entry map"""
    return get_distribution(dist).get_entry_map(group)


def get_entry_info(dist, group, name):
    """Return the EntryPoint object for `group`+`name`, or ``None``"""
    return get_distribution(dist).get_entry_info(group, name)


class IMetadataProvider:
    def has_metadata(name):
        """Does the package's distribution contain the named metadata?"""

    def get_metadata(name):
        """The named metadata resource as a string"""

    def get_metadata_lines(name):
        """Yield named metadata resource as list of non-blank non-comment lines

        Leading and trailing whitespace is stripped from each line, and lines
        with ``#`` as the first non-blank character are omitted."""

    def metadata_isdir(name):
        """Is the named metadata a directory?  (like ``os.path.isdir()``)"""

    def metadata_listdir(name):
        """List of metadata names in the directory (like ``os.listdir()``)"""

    def run_script(script_name, namespace):
        """Execute the named script in the supplied namespace dictionary"""


class IResourceProvider(IMetadataProvider):
    """An object that provides access to package resources"""

    def get_resource_filename(manager, resource_name):
        """Return a true filesystem path for `resource_name`

        `manager` must be an ``IResourceManager``"""

    def get_resource_stream(manager, resource_name):
        """Return a readable file-like object for `resource_name`

        `manager` must be an ``IResourceManager``"""

    def get_resource_string(manager, resource_name):
        """Return a string containing the contents of `resource_name`

        `manager` must be an ``IResourceManager``"""

    def has_resource(resource_name):
        """Does the package contain the named resource?"""

    def resource_isdir(resource_name):
        """Is the named resource a directory?  (like ``os.path.isdir()``)"""

    def resource_listdir(resource_name):
        """List of resource names in the directory (like ``os.listdir()``)"""


class WorkingSet:
    """A collection of active distributions on sys.path (or a similar list)"""

    def __init__(self, entries=None):
        """Create working set from list of path entries (default=sys.path)"""
        self.entries = []
        self.entry_keys = {}
        self.by_key = {}
        self.normalized_to_canonical_keys = {}
        self.callbacks = []

        if entries is None:
            entries = sys.path

        for entry in entries:
            self.add_entry(entry)

    @classmethod
    def _build_master(cls):
        """
        Prepare the master working set.
        """
        ws = cls()
        try:
            from __main__ import __requires__
        except ImportError:
            # The main program does not list any requirements
            return ws

        # ensure the requirements are met
        try:
            ws.require(__requires__)
        except VersionConflict:
            return cls._build_from_requirements(__requires__)

        return ws

    @classmethod
    def _build_from_requirements(cls, req_spec):
        """
        Build a working set from a requirement spec. Rewrites sys.path.
        """
        # try it without defaults already on sys.path
        # by starting with an empty path
        ws = cls([])
        reqs = parse_requirements(req_spec)
        dists = ws.resolve(reqs, Environment())
        for dist in dists:
            ws.add(dist)

        # add any missing entries from sys.path
        for entry in sys.path:
            if entry not in ws.entries:
                ws.add_entry(entry)

        # then copy back to sys.path
        sys.path[:] = ws.entries
        return ws

    def add_entry(self, entry):
        """Add a path item to ``.entries``, finding any distributions on it

        ``find_distributions(entry, True)`` is used to find distributions
        corresponding to the path entry, and they are added.  `entry` is
        always appended to ``.entries``, even if it is already present.
        (This is because ``sys.path`` can contain the same value more than
        once, and the ``.entries`` of the ``sys.path`` WorkingSet should always
        equal ``sys.path``.)
        """
        self.entry_keys.setdefault(entry, [])
        self.entries.append(entry)
        # Chaquopy: edited next line to remove only=True, which was intended for egg zips,
        # whereas we need it to work for build-packages.zip.
        for dist in find_distributions(entry):
            self.add(dist, entry, False)

    def __contains__(self, dist):
        """True if `dist` is the active distribution for its project"""
        return self.by_key.get(dist.key) == dist

    def find(self, req):
        """Find a distribution matching requirement `req`

        If there is an active distribution for the requested project, this
        returns it as long as it meets the version requirement specified by
        `req`.  But, if there is an active distribution for the project and it
        does *not* meet the `req` requirement, ``VersionConflict`` is raised.
        If there is no active distribution for the requested project, ``None``
        is returned.
        """
        dist = self.by_key.get(req.key)

        if dist is None:
            canonical_key = self.normalized_to_canonical_keys.get(req.key)

            if canonical_key is not None:
                req.key = canonical_key
                dist = self.by_key.get(canonical_key)

        if dist is not None and dist not in req:
            # XXX add more info
            raise VersionConflict(dist, req)
        return dist

    def iter_entry_points(self, group, name=None):
        """Yield entry point objects from `group` matching `name`

        If `name` is None, yields all entry points in `group` from all
        distributions in the working set, otherwise only ones matching
        both `group` and `name` are yielded (in distribution order).
        """
        return (
            entry
            for dist in self
            for entry in dist.get_entry_map(group).values()
            if name is None or name == entry.name
        )

    def run_script(self, requires, script_name):
        """Locate distribution for `requires` and run `script_name` script"""
        ns = sys._getframe(1).f_globals
        name = ns['__name__']
        ns.clear()
        ns['__name__'] = name
        self.require(requires)[0].run_script(script_name, ns)

    def __iter__(self):
        """Yield distributions for non-duplicate projects in the working set

        The yield order is the order in which the items' path entries were
        added to the working set.
        """
        seen = {}
        for item in self.entries:
            if item not in self.entry_keys:
                # workaround a cache issue
                continue

            for key in self.entry_keys[item]:
                if key not in seen:
                    seen[key] = 1
                    yield self.by_key[key]

    def add(self, dist, entry=None, insert=True, replace=False):
        """Add `dist` to working set, associated with `entry`

        If `entry` is unspecified, it defaults to the ``.location`` of `dist`.
        On exit from this routine, `entry` is added to the end of the working
        set's ``.entries`` (if it wasn't already present).

        `dist` is only added to the working set if it's for a project that
        doesn't already have a distribution in the set, unless `replace=True`.
        If it's added, any callbacks registered with the ``subscribe()`` method
        will be called.
        """
        if insert:
            dist.insert_on(self.entries, entry, replace=replace)

        if entry is None:
            entry = dist.location
        keys = self.entry_keys.setdefault(entry, [])
        keys2 = self.entry_keys.setdefault(dist.location, [])
        if not replace and dist.key in self.by_key:
            # ignore hidden distros
            return

        self.by_key[dist.key] = dist
        normalized_name = packaging.utils.canonicalize_name(dist.key)
        self.normalized_to_canonical_keys[normalized_name] = dist.key
        if dist.key not in keys:
            keys.append(dist.key)
        if dist.key not in keys2:
            keys2.append(dist.key)
        self._added_new(dist)

    def resolve(
        self,
        requirements,
        env=None,
        installer=None,
        replace_conflicting=False,
        extras=None,
    ):
        """List all distributions needed to (recursively) meet `requirements`

        `requirements` must be a sequence of ``Requirement`` objects.  `env`,
        if supplied, should be an ``Environment`` instance.  If
        not supplied, it defaults to all distributions available within any
        entry or distribution in the working set.  `installer`, if supplied,
        will be invoked with each requirement that cannot be met by an
        already-installed distribution; it should return a ``Distribution`` or
        ``None``.

        Unless `replace_conflicting=True`, raises a VersionConflict exception
        if
        any requirements are found on the path that have the correct name but
        the wrong version.  Otherwise, if an `installer` is supplied it will be
        invoked to obtain the correct version of the requirement and activate
        it.

        `extras` is a list of the extras to be used with these requirements.
        This is important because extra requirements may look like `my_req;
        extra = "my_extra"`, which would otherwise be interpreted as a purely
        optional requirement.  Instead, we want to be able to assert that these
        requirements are truly required.
        """

        # set up the stack
        requirements = list(requirements)[::-1]
        # set of processed requirements
        processed = {}
        # key -> dist
        best = {}
        to_activate = []

        req_extras = _ReqExtras()

        # Mapping of requirement to set of distributions that required it;
        # useful for reporting info about conflicts.
        required_by = collections.defaultdict(set)

        while requirements:
            # process dependencies breadth-first
            req = requirements.pop(0)
            if req in processed:
                # Ignore cyclic or redundant dependencies
                continue

            if not req_extras.markers_pass(req, extras):
                continue

            dist = self._resolve_dist(
                req, best, replace_conflicting, env, installer, required_by, to_activate
            )

            # push the new requirements onto the stack
            new_requirements = dist.requires(req.extras)[::-1]
            requirements.extend(new_requirements)

            # Register the new requirements needed by req
            for new_requirement in new_requirements:
                required_by[new_requirement].add(req.project_name)
                req_extras[new_requirement] = req.extras

            processed[req] = True

        # return list of distros to activate
        return to_activate

    def _resolve_dist(
        self, req, best, replace_conflicting, env, installer, required_by, to_activate
    ):
        dist = best.get(req.key)
        if dist is None:
            # Find the best distribution and add it to the map
            dist = self.by_key.get(req.key)
            if dist is None or (dist not in req and replace_conflicting):
                ws = self
                if env is None:
                    if dist is None:
                        env = Environment(self.entries)
                    else:
                        # Use an empty environment and workingset to avoid
                        # any further conflicts with the conflicting
                        # distribution
                        env = Environment([])
                        ws = WorkingSet([])
                dist = best[req.key] = env.best_match(
                    req, ws, installer, replace_conflicting=replace_conflicting
                )
                if dist is None:
                    requirers = required_by.get(req, None)
                    raise DistributionNotFound(req, requirers)
            to_activate.append(dist)
        if dist not in req:
            # Oops, the "best" so far conflicts with a dependency
            dependent_req = required_by[req]
            raise VersionConflict(dist, req).with_context(dependent_req)
        return dist

    def find_plugins(self, plugin_env, full_env=None, installer=None, fallback=True):
        """Find all activatable distributions in `plugin_env`

        Example usage::

            distributions, errors = working_set.find_plugins(
                Environment(plugin_dirlist)
            )
            # add plugins+libs to sys.path
            map(working_set.add, distributions)
            # display errors
            print('Could not load', errors)

        The `plugin_env` should be an ``Environment`` instance that contains
        only distributions that are in the project's "plugin directory" or
        directories. The `full_env`, if supplied, should be an ``Environment``
        contains all currently-available distributions.  If `full_env` is not
        supplied, one is created automatically from the ``WorkingSet`` this
        method is called on, which will typically mean that every directory on
        ``sys.path`` will be scanned for distributions.

        `installer` is a standard installer callback as used by the
        ``resolve()`` method. The `fallback` flag indicates whether we should
        attempt to resolve older versions of a plugin if the newest version
        cannot be resolved.

        This method returns a 2-tuple: (`distributions`, `error_info`), where
        `distributions` is a list of the distributions found in `plugin_env`
        that were loadable, along with any other distributions that are needed
        to resolve their dependencies.  `error_info` is a dictionary mapping
        unloadable plugin distributions to an exception instance describing the
        error that occurred. Usually this will be a ``DistributionNotFound`` or
        ``VersionConflict`` instance.
        """

        plugin_projects = list(plugin_env)
        # scan project names in alphabetic order
        plugin_projects.sort()

        error_info = {}
        distributions = {}

        if full_env is None:
            env = Environment(self.entries)
            env += plugin_env
        else:
            env = full_env + plugin_env

        shadow_set = self.__class__([])
        # put all our entries in shadow_set
        list(map(shadow_set.add, self))

        for project_name in plugin_projects:
            for dist in plugin_env[project_name]:
                req = [dist.as_requirement()]

                try:
                    resolvees = shadow_set.resolve(req, env, installer)

                except ResolutionError as v:
                    # save error info
                    error_info[dist] = v
                    if fallback:
                        # try the next older version of project
                        continue
                    else:
                        # give up on this project, keep going
                        break

                else:
                    list(map(shadow_set.add, resolvees))
                    distributions.update(dict.fromkeys(resolvees))

                    # success, no need to try any more versions of this project
                    break

        distributions = list(distributions)
        distributions.sort()

        return distributions, error_info

    def require(self, *requirements):
        """Ensure that distributions matching `requirements` are activated

        `requirements` must be a string or a (possibly-nested) sequence
        thereof, specifying the distributions and versions required.  The
        return value is a sequence of the distributions that needed to be
        activated to fulfill the requirements; all relevant distributions are
        included, even if they were already activated in this working set.
        """
        needed = self.resolve(parse_requirements(requirements))

        for dist in needed:
            self.add(dist)

        return needed

    def subscribe(self, callback, existing=True):
        """Invoke `callback` for all distributions

        If `existing=True` (default),
        call on all existing ones, as well.
        """
        if callback in self.callbacks:
            return
        self.callbacks.append(callback)
        if not existing:
            return
        for dist in self:
            callback(dist)

    def _added_new(self, dist):
        for callback in self.callbacks:
            callback(dist)

    def __getstate__(self):
        return (
            self.entries[:],
            self.entry_keys.copy(),
            self.by_key.copy(),
            self.normalized_to_canonical_keys.copy(),
            self.callbacks[:],
        )

    def __setstate__(self, e_k_b_n_c):
        entries, keys, by_key, normalized_to_canonical_keys, callbacks = e_k_b_n_c
        self.entries = entries[:]
        self.entry_keys = keys.copy()
        self.by_key = by_key.copy()
        self.normalized_to_canonical_keys = normalized_to_canonical_keys.copy()
        self.callbacks = callbacks[:]


class _ReqExtras(dict):
    """
    Map each requirement to the extras that demanded it.
    """

    def markers_pass(self, req, extras=None):
        """
        Evaluate markers for req against each extra that
        demanded it.

        Return False if the req has a marker and fails
        evaluation. Otherwise, return True.
        """
        extra_evals = (
            req.marker.evaluate({'extra': extra})
            for extra in self.get(req, ()) + (extras or (None,))
        )
        return not req.marker or any(extra_evals)


class Environment:
    """Searchable snapshot of distributions on a search path"""

    def __init__(
        self, search_path=None, platform=get_supported_platform(), python=PY_MAJOR
    ):
        """Snapshot distributions available on a search path

        Any distributions found on `search_path` are added to the environment.
        `search_path` should be a sequence of ``sys.path`` items.  If not
        supplied, ``sys.path`` is used.

        `platform` is an optional string specifying the name of the platform
        that platform-specific distributions must be compatible with.  If
        unspecified, it defaults to the current platform.  `python` is an
        optional string naming the desired version of Python (e.g. ``'3.6'``);
        it defaults to the current version.

        You may explicitly set `platform` (and/or `python`) to ``None`` if you
        wish to map *all* distributions, not just those compatible with the
        running platform or Python version.
        """
        self._distmap = {}
        self.platform = platform
        self.python = python
        self.scan(search_path)

    def can_add(self, dist):
        """Is distribution `dist` acceptable for this environment?

        The distribution must match the platform and python version
        requirements specified when this environment was created, or False
        is returned.
        """
        py_compat = (
            self.python is None
            or dist.py_version is None
            or dist.py_version == self.python
        )
        return py_compat and compatible_platforms(dist.platform, self.platform)

    def remove(self, dist):
        """Remove `dist` from the environment"""
        self._distmap[dist.key].remove(dist)

    def scan(self, search_path=None):
        """Scan `search_path` for distributions usable in this environment

        Any distributions found are added to the environment.
        `search_path` should be a sequence of ``sys.path`` items.  If not
        supplied, ``sys.path`` is used.  Only distributions conforming to
        the platform/python version defined at initialization are added.
        """
        if search_path is None:
            search_path = sys.path

        for item in search_path:
            for dist in find_distributions(item):
                self.add(dist)

    def __getitem__(self, project_name):
        """Return a newest-to-oldest list of distributions for `project_name`

        Uses case-insensitive `project_name` comparison, assuming all the
        project's distributions use their project's name converted to all
        lowercase as their key.

        """
        distribution_key = project_name.lower()
        return self._distmap.get(distribution_key, [])

    def add(self, dist):
        """Add `dist` if we ``can_add()`` it and it has not already been added"""
        if self.can_add(dist) and dist.has_version():
            dists = self._distmap.setdefault(dist.key, [])
            if dist not in dists:
                dists.append(dist)
                dists.sort(key=operator.attrgetter('hashcmp'), reverse=True)

    def best_match(self, req, working_set, installer=None, replace_conflicting=False):
        """Find distribution best matching `req` and usable on `working_set`

        This calls the ``find(req)`` method of the `working_set` to see if a
        suitable distribution is already active.  (This may raise
        ``VersionConflict`` if an unsuitable version of the project is already
        active in the specified `working_set`.)  If a suitable distribution
        isn't active, this method returns the newest distribution in the
        environment that meets the ``Requirement`` in `req`.  If no suitable
        distribution is found, and `installer` is supplied, then the result of
        calling the environment's ``obtain(req, installer)`` method will be
        returned.
        """
        try:
            dist = working_set.find(req)
        except VersionConflict:
            if not replace_conflicting:
                raise
            dist = None
        if dist is not None:
            return dist
        for dist in self[req.key]:
            if dist in req:
                return dist
        # try to download/install
        return self.obtain(req, installer)

    def obtain(self, requirement, installer=None):
        """Obtain a distribution matching `requirement` (e.g. via download)

        Obtain a distro that matches requirement (e.g. via download).  In the
        base ``Environment`` class, this routine just returns
        ``installer(requirement)``, unless `installer` is None, in which case
        None is returned instead.  This method is a hook that allows subclasses
        to attempt other ways of obtaining a distribution before falling back
        to the `installer` argument."""
        if installer is not None:
            return installer(requirement)

    def __iter__(self):
        """Yield the unique project names of the available distributions"""
        for key in self._distmap.keys():
            if self[key]:
                yield key

    def __iadd__(self, other):
        """In-place addition of a distribution or environment"""
        if isinstance(other, Distribution):
            self.add(other)
        elif isinstance(other, Environment):
            for project in other:
                for dist in other[project]:
                    self.add(dist)
        else:
            raise TypeError("Can't add %r to environment" % (other,))
        return self

    def __add__(self, other):
        """Add an environment or distribution to an environment"""
        new = self.__class__([], platform=None, python=None)
        for env in self, other:
            new += env
        return new


# XXX backward compatibility
AvailableDistributions = Environment


class ExtractionError(RuntimeError):
    """An error occurred extracting a resource

    The following attributes are available from instances of this exception:

    manager
        The resource manager that raised this exception

    cache_path
        The base directory for resource extraction

    original_error
        The exception instance that caused extraction to fail
    """


class ResourceManager:
    """Manage resource extraction and packages"""

    extraction_path = None

    def __init__(self):
        self.cached_files = {}

    def resource_exists(self, package_or_requirement, resource_name):
        """Does the named resource exist?"""
        return get_provider(package_or_requirement).has_resource(resource_name)

    def resource_isdir(self, package_or_requirement, resource_name):
        """Is the named resource an existing directory?"""
        return get_provider(package_or_requirement).resource_isdir(resource_name)

    def resource_filename(self, package_or_requirement, resource_name):
        """Return a true filesystem path for specified resource"""
        return get_provider(package_or_requirement).get_resource_filename(
            self, resource_name
        )

    def resource_stream(self, package_or_requirement, resource_name):
        """Return a readable file-like object for specified resource"""
        return get_provider(package_or_requirement).get_resource_stream(
            self, resource_name
        )

    def resource_string(self, package_or_requirement, resource_name):
        """Return specified resource as a string"""
        return get_provider(package_or_requirement).get_resource_string(
            self, resource_name
        )

    def resource_listdir(self, package_or_requirement, resource_name):
        """List the contents of the named resource directory"""
        return get_provider(package_or_requirement).resource_listdir(resource_name)

    def extraction_error(self):
        """Give an error message for problems extracting file(s)"""

        old_exc = sys.exc_info()[1]
        cache_path = self.extraction_path or get_default_cache()

        tmpl = textwrap.dedent(
            """
            Can't extract file(s) to egg cache

            The following error occurred while trying to extract file(s)
            to the Python egg cache:

              {old_exc}

            The Python egg cache directory is currently set to:

              {cache_path}

            Perhaps your account does not have write access to this directory?
            You can change the cache directory by setting the PYTHON_EGG_CACHE
            environment variable to point to an accessible directory.
            """
        ).lstrip()
        err = ExtractionError(tmpl.format(**locals()))
        err.manager = self
        err.cache_path = cache_path
        err.original_error = old_exc
        raise err

    def get_cache_path(self, archive_name, names=()):
        """Return absolute location in cache for `archive_name` and `names`

        The parent directory of the resulting path will be created if it does
        not already exist.  `archive_name` should be the base filename of the
        enclosing egg (which may not be the name of the enclosing zipfile!),
        including its ".egg" extension.  `names`, if provided, should be a
        sequence of path name parts "under" the egg's extraction location.

        This method should only be called by resource providers that need to
        obtain an extraction location, and only for names they intend to
        extract, as it tracks the generated names for possible cleanup later.
        """
        extract_path = self.extraction_path or get_default_cache()
        target_path = os.path.join(extract_path, archive_name + '-tmp', *names)
        try:
            _bypass_ensure_directory(target_path)
        except Exception:
            self.extraction_error()

        self._warn_unsafe_extraction_path(extract_path)

        self.cached_files[target_path] = 1
        return target_path

    @staticmethod
    def _warn_unsafe_extraction_path(path):
        """
        If the default extraction path is overridden and set to an insecure
        location, such as /tmp, it opens up an opportunity for an attacker to
        replace an extracted file with an unauthorized payload. Warn the user
        if a known insecure location is used.

        See Distribute #375 for more details.
        """
        if os.name == 'nt' and not path.startswith(os.environ['windir']):
            # On Windows, permissions are generally restrictive by default
            #  and temp directories are not writable by other users, so
            #  bypass the warning.
            return
        mode = os.stat(path).st_mode
        if mode & stat.S_IWOTH or mode & stat.S_IWGRP:
            msg = (
                "Extraction path is writable by group/others "
                "and vulnerable to attack when "
                "used with get_resource_filename ({path}). "
                "Consider a more secure "
                "location (set with .set_extraction_path or the "
                "PYTHON_EGG_CACHE environment variable)."
            ).format(**locals())
            warnings.warn(msg, UserWarning)

    def postprocess(self, tempname, filename):
        """Perform any platform-specific postprocessing of `tempname`

        This is where Mac header rewrites should be done; other platforms don't
        have anything special they should do.

        Resource providers should call this method ONLY after successfully
        extracting a compressed resource.  They must NOT call it on resources
        that are already in the filesystem.

        `tempname` is the current (temporary) name of the file, and `filename`
        is the name it will be renamed to by the caller after this routine
        returns.
        """

        if os.name == 'posix':
            # Make the resource executable
            mode = ((os.stat(tempname).st_mode) | 0o555) & 0o7777
            os.chmod(tempname, mode)

    def set_extraction_path(self, path):
        """Set the base path where resources will be extracted to, if needed.

        If you do not call this routine before any extractions take place, the
        path defaults to the return value of ``get_default_cache()``.  (Which
        is based on the ``PYTHON_EGG_CACHE`` environment variable, with various
        platform-specific fallbacks.  See that routine's documentation for more
        details.)

        Resources are extracted to subdirectories of this path based upon
        information given by the ``IResourceProvider``.  You may set this to a
        temporary directory, but then you must call ``cleanup_resources()`` to
        delete the extracted files when done.  There is no guarantee that
        ``cleanup_resources()`` will be able to remove all extracted files.

        (Note: you may not change the extraction path for a given resource
        manager once resources have been extracted, unless you first call
        ``cleanup_resources()``.)
        """
        if self.cached_files:
            raise ValueError("Can't change extraction path, files already extracted")

        self.extraction_path = path

    def cleanup_resources(self, force=False):
        """
        Delete all extracted resource files and directories, returning a list
        of the file and directory names that could not be successfully removed.
        This function does not have any concurrency protection, so it should
        generally only be called when the extraction path is a temporary
        directory exclusive to a single process.  This method is not
        automatically called; you must call it explicitly or register it as an
        ``atexit`` function if you wish to ensure cleanup of a temporary
        directory used for extractions.
        """
        # XXX


def get_default_cache():
    """
    Return the ``PYTHON_EGG_CACHE`` environment variable
    or a platform-relevant user cache dir for an app
    named "Python-Eggs".
    """
    return os.environ.get('PYTHON_EGG_CACHE') or platformdirs.user_cache_dir(
        appname='Python-Eggs'
    )


def safe_name(name):
    """Convert an arbitrary string to a standard distribution name

    Any runs of non-alphanumeric/. characters are replaced with a single '-'.
    """
    return re.sub('[^A-Za-z0-9.]+', '-', name)


def safe_version(version):
    """
    Convert an arbitrary string to a standard version string
    """
    try:
        # normalize the version
        return str(packaging.version.Version(version))
    except packaging.version.InvalidVersion:
        version = version.replace(' ', '.')
        return re.sub('[^A-Za-z0-9.]+', '-', version)


def _forgiving_version(version):
    """Fallback when ``safe_version`` is not safe enough
    >>> parse_version(_forgiving_version('0.23ubuntu1'))
    <Version('0.23.dev0+sanitized.ubuntu1')>
    >>> parse_version(_forgiving_version('0.23-'))
    <Version('0.23.dev0+sanitized')>
    >>> parse_version(_forgiving_version('0.-_'))
    <Version('0.dev0+sanitized')>
    >>> parse_version(_forgiving_version('42.+?1'))
    <Version('42.dev0+sanitized.1')>
    >>> parse_version(_forgiving_version('hello world'))
    <Version('0.dev0+sanitized.hello.world')>
    """
    version = version.replace(' ', '.')
    match = _PEP440_FALLBACK.search(version)
    if match:
        safe = match["safe"]
        rest = version[len(safe) :]
    else:
        safe = "0"
        rest = version
    local = f"sanitized.{_safe_segment(rest)}".strip(".")
    return f"{safe}.dev0+{local}"


def _safe_segment(segment):
    """Convert an arbitrary string into a safe segment"""
    segment = re.sub('[^A-Za-z0-9.]+', '-', segment)
    segment = re.sub('-[^A-Za-z0-9]+', '-', segment)
    return re.sub(r'\.[^A-Za-z0-9]+', '.', segment).strip(".-")


def safe_extra(extra):
    """Convert an arbitrary string to a standard 'extra' name

    Any runs of non-alphanumeric characters are replaced with a single '_',
    and the result is always lowercased.
    """
    return re.sub('[^A-Za-z0-9.-]+', '_', extra).lower()


def to_filename(name):
    """Convert a project or version name to its filename-escaped form

    Any '-' characters are currently replaced with '_'.
    """
    return name.replace('-', '_')


def invalid_marker(text):
    """
    Validate text as a PEP 508 environment marker; return an exception
    if invalid or False otherwise.
    """
    try:
        evaluate_marker(text)
    except SyntaxError as e:
        e.filename = None
        e.lineno = None
        return e
    return False


def evaluate_marker(text, extra=None):
    """
    Evaluate a PEP 508 environment marker.
    Return a boolean indicating the marker result in this environment.
    Raise SyntaxError if marker is invalid.

    This implementation uses the 'pyparsing' module.
    """
    try:
        marker = packaging.markers.Marker(text)
        return marker.evaluate()
    except packaging.markers.InvalidMarker as e:
        raise SyntaxError(e) from e


class NullProvider:
    """Try to implement resources and metadata for arbitrary PEP 302 loaders"""

    egg_name = None
    egg_info = None
    loader = None

    def __init__(self, module):
        self.loader = getattr(module, '__loader__', None)
        self.module_path = os.path.dirname(getattr(module, '__file__', ''))

    def get_resource_filename(self, manager, resource_name):
        return self._fn(self.module_path, resource_name)

    def get_resource_stream(self, manager, resource_name):
        return io.BytesIO(self.get_resource_string(manager, resource_name))

    def get_resource_string(self, manager, resource_name):
        return self._get(self._fn(self.module_path, resource_name))

    def has_resource(self, resource_name):
        return self._has(self._fn(self.module_path, resource_name))

    def _get_metadata_path(self, name):
        return self._fn(self.egg_info, name)

    def has_metadata(self, name):
        if not self.egg_info:
            return self.egg_info

        path = self._get_metadata_path(name)
        return self._has(path)

    def get_metadata(self, name):
        if not self.egg_info:
            return ""
        path = self._get_metadata_path(name)
        value = self._get(path)
        try:
            return value.decode('utf-8')
        except UnicodeDecodeError as exc:
            # Include the path in the error message to simplify
            # troubleshooting, and without changing the exception type.
            exc.reason += ' in {} file at path: {}'.format(name, path)
            raise

    def get_metadata_lines(self, name):
        return yield_lines(self.get_metadata(name))

    def resource_isdir(self, resource_name):
        return self._isdir(self._fn(self.module_path, resource_name))

    def metadata_isdir(self, name):
        return self.egg_info and self._isdir(self._fn(self.egg_info, name))

    def resource_listdir(self, resource_name):
        return self._listdir(self._fn(self.module_path, resource_name))

    def metadata_listdir(self, name):
        if self.egg_info:
            return self._listdir(self._fn(self.egg_info, name))
        return []

    def run_script(self, script_name, namespace):
        script = 'scripts/' + script_name
        if not self.has_metadata(script):
            raise ResolutionError(
                "Script {script!r} not found in metadata at {self.egg_info!r}".format(
                    **locals()
                ),
            )
        script_text = self.get_metadata(script).replace('\r\n', '\n')
        script_text = script_text.replace('\r', '\n')
        script_filename = self._fn(self.egg_info, script)
        namespace['__file__'] = script_filename
        if os.path.exists(script_filename):
            with open(script_filename) as fid:
                source = fid.read()
            code = compile(source, script_filename, 'exec')
            exec(code, namespace, namespace)
        else:
            from linecache import cache

            cache[script_filename] = (
                len(script_text),
                0,
                script_text.split('\n'),
                script_filename,
            )
            script_code = compile(script_text, script_filename, 'exec')
            exec(script_code, namespace, namespace)

    def _has(self, path):
        raise NotImplementedError(
            "Can't perform this operation for unregistered loader type"
        )

    def _isdir(self, path):
        raise NotImplementedError(
            "Can't perform this operation for unregistered loader type"
        )

    def _listdir(self, path):
        raise NotImplementedError(
            "Can't perform this operation for unregistered loader type"
        )

    def _fn(self, base, resource_name):
        self._validate_resource_path(resource_name)
        if resource_name:
            return os.path.join(base, *resource_name.split('/'))
        return base

    @staticmethod
    def _validate_resource_path(path):
        """
        Validate the resource paths according to the docs.
        https://setuptools.pypa.io/en/latest/pkg_resources.html#basic-resource-access

        >>> warned = getfixture('recwarn')
        >>> warnings.simplefilter('always')
        >>> vrp = NullProvider._validate_resource_path
        >>> vrp('foo/bar.txt')
        >>> bool(warned)
        False
        >>> vrp('../foo/bar.txt')
        >>> bool(warned)
        True
        >>> warned.clear()
        >>> vrp('/foo/bar.txt')
        >>> bool(warned)
        True
        >>> vrp('foo/../../bar.txt')
        >>> bool(warned)
        True
        >>> warned.clear()
        >>> vrp('foo/f../bar.txt')
        >>> bool(warned)
        False

        Windows path separators are straight-up disallowed.
        >>> vrp(r'\\foo/bar.txt')
        Traceback (most recent call last):
        ...
        ValueError: Use of .. or absolute path in a resource path \
is not allowed.

        >>> vrp(r'C:\\foo/bar.txt')
        Traceback (most recent call last):
        ...
        ValueError: Use of .. or absolute path in a resource path \
is not allowed.

        Blank values are allowed

        >>> vrp('')
        >>> bool(warned)
        False

        Non-string values are not.

        >>> vrp(None)
        Traceback (most recent call last):
        ...
        AttributeError: ...
        """
        invalid = (
            os.path.pardir in path.split(posixpath.sep)
            or posixpath.isabs(path)
            or ntpath.isabs(path)
        )
        if not invalid:
            return

        msg = "Use of .. or absolute path in a resource path is not allowed."

        # Aggressively disallow Windows absolute paths
        if ntpath.isabs(path) and not posixpath.isabs(path):
            raise ValueError(msg)

        # for compatibility, warn; in future
        # raise ValueError(msg)
        issue_warning(
            msg[:-1] + " and will raise exceptions in a future release.",
            DeprecationWarning,
        )

    def _get(self, path):
        if hasattr(self.loader, 'get_data'):
            return self.loader.get_data(path)
        raise NotImplementedError(
            "Can't perform this operation for loaders without 'get_data()'"
        )


register_loader_type(object, NullProvider)


def _parents(path):
    """
    yield all parents of path including path
    """
    last = None
    while path != last:
        yield path
        last = path
        path, _ = os.path.split(path)


class EggProvider(NullProvider):
    """Provider based on a virtual filesystem"""

    def __init__(self, module):
        super().__init__(module)
        self._setup_prefix()

    def _setup_prefix(self):
        # Assume that metadata may be nested inside a "basket"
        # of multiple eggs and use module_path instead of .archive.
        eggs = filter(_is_egg_path, _parents(self.module_path))
        egg = next(eggs, None)
        egg and self._set_egg(egg)

    def _set_egg(self, path):
        self.egg_name = os.path.basename(path)
        self.egg_info = os.path.join(path, 'EGG-INFO')
        self.egg_root = path


class DefaultProvider(EggProvider):
    """Provides access to package resources in the filesystem"""

    def _has(self, path):
        return os.path.exists(path)

    def _isdir(self, path):
        return os.path.isdir(path)

    def _listdir(self, path):
        return os.listdir(path)

    def get_resource_stream(self, manager, resource_name):
        return open(self._fn(self.module_path, resource_name), 'rb')

    def _get(self, path):
        with open(path, 'rb') as stream:
            return stream.read()

    @classmethod
    def _register(cls):
        loader_names = (
            'SourceFileLoader',
            'SourcelessFileLoader',
        )
        for name in loader_names:
            loader_cls = getattr(importlib_machinery, name, type(None))
            register_loader_type(loader_cls, cls)


DefaultProvider._register()


class EmptyProvider(NullProvider):
    """Provider that returns nothing for all requests"""

    module_path = None

    _isdir = _has = lambda self, path: False

    def _get(self, path):
        return ''

    def _listdir(self, path):
        return []

    def __init__(self):
        pass


empty_provider = EmptyProvider()


class ZipManifests(dict):
    """
    zip manifest builder
    """

    @classmethod
    def build(cls, path):
        """
        Build a dictionary similar to the zipimport directory
        caches, except instead of tuples, store ZipInfo objects.

        Use a platform-specific path separator (os.sep) for the path keys
        for compatibility with pypy on Windows.
        """
        with zipfile.ZipFile(path) as zfile:
            items = (
                (
                    name.replace('/', os.sep),
                    zfile.getinfo(name),
                )
                for name in zfile.namelist()
            )
            return dict(items)

    load = build


class MemoizedZipManifests(ZipManifests):
    """
    Memoized zipfile manifests.
    """

    manifest_mod = collections.namedtuple('manifest_mod', 'manifest mtime')

    def load(self, path):
        """
        Load a manifest at path or return a suitable manifest already loaded.
        """
        path = os.path.normpath(path)
        mtime = os.stat(path).st_mtime

        if path not in self or self[path].mtime != mtime:
            manifest = self.build(path)
            self[path] = self.manifest_mod(manifest, mtime)

        return self[path].manifest


class ZipProvider(EggProvider):
    """Resource support for zips and eggs"""

    eagers = None
    _zip_manifests = MemoizedZipManifests()

    def __init__(self, module):
<<<<<<< HEAD
        EggProvider.__init__(self, module)
        # Chaquopy: added normpath to normalize backslashes.
        self.zip_pre = os.path.normpath(self.loader.archive) + os.sep
=======
        super().__init__(module)
        self.zip_pre = self.loader.archive + os.sep
>>>>>>> 22bff02f

    def _zipinfo_name(self, fspath):
        # Convert a virtual filename (full path to file) into a zipfile subpath
        # usable with the zipimport directory cache for our target archive
        # Chaquopy: added normpath to normalize backslashes.
        fspath = os.path.normpath(fspath)
        if fspath == os.path.normpath(self.loader.archive):
            return ''
        if fspath.startswith(self.zip_pre):
            return fspath[len(self.zip_pre) :]
        raise AssertionError("%s is not a subpath of %s" % (fspath, self.zip_pre))

    def _parts(self, zip_path):
        # Convert a zipfile subpath into an egg-relative path part list.
        # pseudo-fs path
        fspath = self.zip_pre + zip_path
        if fspath.startswith(self.egg_root + os.sep):
            return fspath[len(self.egg_root) + 1 :].split(os.sep)
        raise AssertionError("%s is not a subpath of %s" % (fspath, self.egg_root))

    @property
    def zipinfo(self):
        return self._zip_manifests.load(self.loader.archive)

    def get_resource_filename(self, manager, resource_name):
        if not self.egg_name:
            raise NotImplementedError(
                "resource_filename() only supported for .egg, not .zip"
            )
        # no need to lock for extraction, since we use temp names
        zip_path = self._resource_to_zip(resource_name)
        eagers = self._get_eager_resources()
        if '/'.join(self._parts(zip_path)) in eagers:
            for name in eagers:
                self._extract_resource(manager, self._eager_to_zip(name))
        return self._extract_resource(manager, zip_path)

    @staticmethod
    def _get_date_and_size(zip_stat):
        size = zip_stat.file_size
        # ymdhms+wday, yday, dst
        date_time = zip_stat.date_time + (0, 0, -1)
        # 1980 offset already done
        timestamp = time.mktime(date_time)
        return timestamp, size

    # FIXME: 'ZipProvider._extract_resource' is too complex (12)
    def _extract_resource(self, manager, zip_path):  # noqa: C901
        if zip_path in self._index():
            for name in self._index()[zip_path]:
                last = self._extract_resource(manager, os.path.join(zip_path, name))
            # return the extracted directory name
            return os.path.dirname(last)

        timestamp, size = self._get_date_and_size(self.zipinfo[zip_path])

        if not WRITE_SUPPORT:
            raise IOError(
                '"os.rename" and "os.unlink" are not supported ' 'on this platform'
            )
        try:
            real_path = manager.get_cache_path(self.egg_name, self._parts(zip_path))

            if self._is_current(real_path, zip_path):
                return real_path

            outf, tmpnam = _mkstemp(
                ".$extract",
                dir=os.path.dirname(real_path),
            )
            os.write(outf, self.loader.get_data(zip_path))
            os.close(outf)
            utime(tmpnam, (timestamp, timestamp))
            manager.postprocess(tmpnam, real_path)

            try:
                rename(tmpnam, real_path)

            except os.error:
                if os.path.isfile(real_path):
                    if self._is_current(real_path, zip_path):
                        # the file became current since it was checked above,
                        #  so proceed.
                        return real_path
                    # Windows, del old file and retry
                    elif os.name == 'nt':
                        unlink(real_path)
                        rename(tmpnam, real_path)
                        return real_path
                raise

        except os.error:
            # report a user-friendly error
            manager.extraction_error()

        return real_path

    def _is_current(self, file_path, zip_path):
        """
        Return True if the file_path is current for this zip_path
        """
        timestamp, size = self._get_date_and_size(self.zipinfo[zip_path])
        if not os.path.isfile(file_path):
            return False
        stat = os.stat(file_path)
        if stat.st_size != size or stat.st_mtime != timestamp:
            return False
        # check that the contents match
        zip_contents = self.loader.get_data(zip_path)
        with open(file_path, 'rb') as f:
            file_contents = f.read()
        return zip_contents == file_contents

    def _get_eager_resources(self):
        if self.eagers is None:
            eagers = []
            for name in ('native_libs.txt', 'eager_resources.txt'):
                if self.has_metadata(name):
                    eagers.extend(self.get_metadata_lines(name))
            self.eagers = eagers
        return self.eagers

    def _index(self):
        try:
            return self._dirindex
        except AttributeError:
            ind = {}
            for path in self.zipinfo:
                parts = path.split(os.sep)
                while parts:
                    parent = os.sep.join(parts[:-1])
                    if parent in ind:
                        ind[parent].append(parts[-1])
                        break
                    else:
                        ind[parent] = [parts.pop()]
            self._dirindex = ind
            return ind

    def _has(self, fspath):
        zip_path = self._zipinfo_name(fspath)
        return zip_path in self.zipinfo or zip_path in self._index()

    def _isdir(self, fspath):
        return self._zipinfo_name(fspath) in self._index()

    def _listdir(self, fspath):
        return list(self._index().get(self._zipinfo_name(fspath), ()))

    def _eager_to_zip(self, resource_name):
        return self._zipinfo_name(self._fn(self.egg_root, resource_name))

    def _resource_to_zip(self, resource_name):
        return self._zipinfo_name(self._fn(self.module_path, resource_name))


register_loader_type(zipimport.zipimporter, ZipProvider)


class FileMetadata(EmptyProvider):
    """Metadata handler for standalone PKG-INFO files

    Usage::

        metadata = FileMetadata("/path/to/PKG-INFO")

    This provider rejects all data and metadata requests except for PKG-INFO,
    which is treated as existing, and will be the contents of the file at
    the provided location.
    """

    def __init__(self, path):
        self.path = path

    def _get_metadata_path(self, name):
        return self.path

    def has_metadata(self, name):
        return name == 'PKG-INFO' and os.path.isfile(self.path)

    def get_metadata(self, name):
        if name != 'PKG-INFO':
            raise KeyError("No metadata except PKG-INFO is available")

        with io.open(self.path, encoding='utf-8', errors="replace") as f:
            metadata = f.read()
        self._warn_on_replacement(metadata)
        return metadata

    def _warn_on_replacement(self, metadata):
        replacement_char = '�'
        if replacement_char in metadata:
            tmpl = "{self.path} could not be properly decoded in UTF-8"
            msg = tmpl.format(**locals())
            warnings.warn(msg)

    def get_metadata_lines(self, name):
        return yield_lines(self.get_metadata(name))


class PathMetadata(DefaultProvider):
    """Metadata provider for egg directories

    Usage::

        # Development eggs:

        egg_info = "/path/to/PackageName.egg-info"
        base_dir = os.path.dirname(egg_info)
        metadata = PathMetadata(base_dir, egg_info)
        dist_name = os.path.splitext(os.path.basename(egg_info))[0]
        dist = Distribution(basedir, project_name=dist_name, metadata=metadata)

        # Unpacked egg directories:

        egg_path = "/path/to/PackageName-ver-pyver-etc.egg"
        metadata = PathMetadata(egg_path, os.path.join(egg_path,'EGG-INFO'))
        dist = Distribution.from_filename(egg_path, metadata=metadata)
    """

    def __init__(self, path, egg_info):
        self.module_path = path
        self.egg_info = egg_info


class EggMetadata(ZipProvider):
    """Metadata provider for .egg files"""

    def __init__(self, importer):
        """Create a metadata provider from a zipimporter"""

        # Chaquopy: added normpath to normalize backslashes.
        self.zip_pre = os.path.normpath(importer.archive) + os.sep
        self.loader = importer
        if importer.prefix:
            self.module_path = os.path.join(importer.archive, importer.prefix)
        else:
            self.module_path = importer.archive
        self._setup_prefix()


_declare_state('dict', _distribution_finders={})


def register_finder(importer_type, distribution_finder):
    """Register `distribution_finder` to find distributions in sys.path items

    `importer_type` is the type or class of a PEP 302 "Importer" (sys.path item
    handler), and `distribution_finder` is a callable that, passed a path
    item and the importer instance, yields ``Distribution`` instances found on
    that path item.  See ``pkg_resources.find_on_path`` for an example."""
    _distribution_finders[importer_type] = distribution_finder


def find_distributions(path_item, only=False):
    """Yield distributions accessible via `path_item`"""
    importer = get_importer(path_item)
    finder = _find_adapter(_distribution_finders, importer)
    return finder(importer, path_item, only)


def find_eggs_in_zip(importer, path_item, only=False):
    """
    Find eggs in zip files; possibly multiple nested eggs.
    """
    if importer.archive.endswith('.whl'):
        # wheels are not supported with this finder
        # they don't have PKG-INFO metadata, and won't ever contain eggs
        return
    metadata = EggMetadata(importer)
    if metadata.has_metadata('PKG-INFO'):
        yield Distribution.from_filename(path_item, metadata=metadata)
    if only:
        # don't yield nested distros
        return
    for subitem in metadata.resource_listdir(''):
        if _is_egg_path(subitem):
            subpath = os.path.join(path_item, subitem)
            dists = find_eggs_in_zip(zipimport.zipimporter(subpath), subpath)
            for dist in dists:
                yield dist
        elif subitem.lower().endswith(('.dist-info', '.egg-info')):
            subpath = os.path.join(path_item, subitem)
            submeta = EggMetadata(zipimport.zipimporter(subpath))
            submeta.egg_info = subpath
            yield Distribution.from_location(path_item, subitem, submeta)


register_finder(zipimport.zipimporter, find_eggs_in_zip)


def find_nothing(importer, path_item, only=False):
    return ()


register_finder(object, find_nothing)


def find_on_path(importer, path_item, only=False):
    """Yield distributions accessible on a sys.path directory"""
    path_item = _normalize_cached(path_item)

    if _is_unpacked_egg(path_item):
        yield Distribution.from_filename(
            path_item,
            metadata=PathMetadata(path_item, os.path.join(path_item, 'EGG-INFO')),
        )
        return

    entries = (os.path.join(path_item, child) for child in safe_listdir(path_item))

    # scan for .egg and .egg-info in directory
    for entry in sorted(entries):
        fullpath = os.path.join(path_item, entry)
        factory = dist_factory(path_item, entry, only)
        for dist in factory(fullpath):
            yield dist


def dist_factory(path_item, entry, only):
    """Return a dist_factory for the given entry."""
    lower = entry.lower()
    is_egg_info = lower.endswith('.egg-info')
    is_dist_info = lower.endswith('.dist-info') and os.path.isdir(
        os.path.join(path_item, entry)
    )
    is_meta = is_egg_info or is_dist_info
    return (
        distributions_from_metadata
        if is_meta
        else find_distributions
        if not only and _is_egg_path(entry)
        else resolve_egg_link
        if not only and lower.endswith('.egg-link')
        else NoDists()
    )


class NoDists:
    """
    >>> bool(NoDists())
    False

    >>> list(NoDists()('anything'))
    []
    """

    def __bool__(self):
        return False

    def __call__(self, fullpath):
        return iter(())


def safe_listdir(path):
    """
    Attempt to list contents of path, but suppress some exceptions.
    """
    try:
        return os.listdir(path)
    except (PermissionError, NotADirectoryError):
        pass
    except OSError as e:
        # Ignore the directory if does not exist, not a directory or
        # permission denied
        if e.errno not in (errno.ENOTDIR, errno.EACCES, errno.ENOENT):
            raise
    return ()


def distributions_from_metadata(path):
    root = os.path.dirname(path)
    if os.path.isdir(path):
        if len(os.listdir(path)) == 0:
            # empty metadata dir; skip
            return
        metadata = PathMetadata(root, path)
    else:
        metadata = FileMetadata(path)
    entry = os.path.basename(path)
    yield Distribution.from_location(
        root,
        entry,
        metadata,
        precedence=DEVELOP_DIST,
    )


def non_empty_lines(path):
    """
    Yield non-empty lines from file at path
    """
    with open(path) as f:
        for line in f:
            line = line.strip()
            if line:
                yield line


def resolve_egg_link(path):
    """
    Given a path to an .egg-link, resolve distributions
    present in the referenced path.
    """
    referenced_paths = non_empty_lines(path)
    resolved_paths = (
        os.path.join(os.path.dirname(path), ref) for ref in referenced_paths
    )
    dist_groups = map(find_distributions, resolved_paths)
    return next(dist_groups, ())


if hasattr(pkgutil, 'ImpImporter'):
    register_finder(pkgutil.ImpImporter, find_on_path)

register_finder(importlib_machinery.FileFinder, find_on_path)

_declare_state('dict', _namespace_handlers={})
_declare_state('dict', _namespace_packages={})


def register_namespace_handler(importer_type, namespace_handler):
    """Register `namespace_handler` to declare namespace packages

    `importer_type` is the type or class of a PEP 302 "Importer" (sys.path item
    handler), and `namespace_handler` is a callable like this::

        def namespace_handler(importer, path_entry, moduleName, module):
            # return a path_entry to use for child packages

    Namespace handlers are only called if the importer object has already
    agreed that it can handle the relevant path item, and they should only
    return a subpath if the module __path__ does not already contain an
    equivalent subpath.  For an example namespace handler, see
    ``pkg_resources.file_ns_handler``.
    """
    _namespace_handlers[importer_type] = namespace_handler


def _handle_ns(packageName, path_item):
    """Ensure that named package includes a subpath of path_item (if needed)"""

    importer = get_importer(path_item)
    if importer is None:
        return None

    # use find_spec (PEP 451) and fall-back to find_module (PEP 302)
    try:
        spec = importer.find_spec(packageName)
    except AttributeError:
        # capture warnings due to #1111
        with warnings.catch_warnings():
            warnings.simplefilter("ignore")
            loader = importer.find_module(packageName)
    else:
        loader = spec.loader if spec else None

    if loader is None:
        return None
    module = sys.modules.get(packageName)
    if module is None:
        module = sys.modules[packageName] = types.ModuleType(packageName)
        module.__path__ = []
        _set_parent_ns(packageName)
    elif not hasattr(module, '__path__'):
        raise TypeError("Not a package:", packageName)
    handler = _find_adapter(_namespace_handlers, importer)
    subpath = handler(importer, path_item, packageName, module)
    if subpath is not None:
        path = module.__path__
        path.append(subpath)
        importlib.import_module(packageName)
        _rebuild_mod_path(path, packageName, module)
    return subpath


def _rebuild_mod_path(orig_path, package_name, module):
    """
    Rebuild module.__path__ ensuring that all entries are ordered
    corresponding to their sys.path order
    """
    sys_path = [_normalize_cached(p) for p in sys.path]

    def safe_sys_path_index(entry):
        """
        Workaround for #520 and #513.
        """
        try:
            return sys_path.index(entry)
        except ValueError:
            return float('inf')

    def position_in_sys_path(path):
        """
        Return the ordinal of the path based on its position in sys.path
        """
        path_parts = path.split(os.sep)
        module_parts = package_name.count('.') + 1
        parts = path_parts[:-module_parts]
        return safe_sys_path_index(_normalize_cached(os.sep.join(parts)))

    new_path = sorted(orig_path, key=position_in_sys_path)
    new_path = [_normalize_cached(p) for p in new_path]

    if isinstance(module.__path__, list):
        module.__path__[:] = new_path
    else:
        module.__path__ = new_path


def declare_namespace(packageName):
    """Declare that package 'packageName' is a namespace package"""

    msg = (
        f"Deprecated call to `pkg_resources.declare_namespace({packageName!r})`.\n"
        "Implementing implicit namespace packages (as specified in PEP 420) "
        "is preferred to `pkg_resources.declare_namespace`. "
        "See https://setuptools.pypa.io/en/latest/references/"
        "keywords.html#keyword-namespace-packages"
    )
    warnings.warn(msg, DeprecationWarning, stacklevel=2)

    _imp.acquire_lock()
    try:
        if packageName in _namespace_packages:
            return

        path = sys.path
        parent, _, _ = packageName.rpartition('.')

        if parent:
            declare_namespace(parent)
            if parent not in _namespace_packages:
                __import__(parent)
            try:
                path = sys.modules[parent].__path__
            except AttributeError as e:
                raise TypeError("Not a package:", parent) from e

        # Track what packages are namespaces, so when new path items are added,
        # they can be updated
        _namespace_packages.setdefault(parent or None, []).append(packageName)
        _namespace_packages.setdefault(packageName, [])

        for path_item in path:
            # Ensure all the parent's path items are reflected in the child,
            # if they apply
            _handle_ns(packageName, path_item)

    finally:
        _imp.release_lock()


def fixup_namespace_packages(path_item, parent=None):
    """Ensure that previously-declared namespace packages include path_item"""
    _imp.acquire_lock()
    try:
        for package in _namespace_packages.get(parent, ()):
            subpath = _handle_ns(package, path_item)
            if subpath:
                fixup_namespace_packages(subpath, package)
    finally:
        _imp.release_lock()


def file_ns_handler(importer, path_item, packageName, module):
    """Compute an ns-package subpath for a filesystem or zipfile importer"""

    subpath = os.path.join(path_item, packageName.split('.')[-1])
    normalized = _normalize_cached(subpath)
    for item in module.__path__:
        if _normalize_cached(item) == normalized:
            break
    else:
        # Only return the path if it's not already there
        return subpath


if hasattr(pkgutil, 'ImpImporter'):
    register_namespace_handler(pkgutil.ImpImporter, file_ns_handler)

register_namespace_handler(zipimport.zipimporter, file_ns_handler)
register_namespace_handler(importlib_machinery.FileFinder, file_ns_handler)


def null_ns_handler(importer, path_item, packageName, module):
    return None


register_namespace_handler(object, null_ns_handler)


def normalize_path(filename):
    """Normalize a file/dir name for comparison purposes"""
    return os.path.normcase(os.path.realpath(os.path.normpath(_cygwin_patch(filename))))


def _cygwin_patch(filename):  # pragma: nocover
    """
    Contrary to POSIX 2008, on Cygwin, getcwd (3) contains
    symlink components. Using
    os.path.abspath() works around this limitation. A fix in os.getcwd()
    would probably better, in Cygwin even more so, except
    that this seems to be by design...
    """
    return os.path.abspath(filename) if sys.platform == 'cygwin' else filename


def _normalize_cached(filename, _cache={}):
    try:
        return _cache[filename]
    except KeyError:
        _cache[filename] = result = normalize_path(filename)
        return result


def _is_egg_path(path):
    """
    Determine if given path appears to be an egg.
    """
    return _is_zip_egg(path) or _is_unpacked_egg(path)


def _is_zip_egg(path):
    return (
        path.lower().endswith('.egg')
        and os.path.isfile(path)
        and zipfile.is_zipfile(path)
    )


def _is_unpacked_egg(path):
    """
    Determine if given path appears to be an unpacked egg.
    """
    return path.lower().endswith('.egg') and os.path.isfile(
        os.path.join(path, 'EGG-INFO', 'PKG-INFO')
    )


def _set_parent_ns(packageName):
    parts = packageName.split('.')
    name = parts.pop()
    if parts:
        parent = '.'.join(parts)
        setattr(sys.modules[parent], name, sys.modules[packageName])


MODULE = re.compile(r"\w+(\.\w+)*$").match
EGG_NAME = re.compile(
    r"""
    (?P<name>[^-]+) (
        -(?P<ver>[^-]+) (
            -py(?P<pyver>[^-]+) (
                -(?P<plat>.+)
            )?
        )?
    )?
    """,
    re.VERBOSE | re.IGNORECASE,
).match


class EntryPoint:
    """Object representing an advertised importable object"""

    def __init__(self, name, module_name, attrs=(), extras=(), dist=None):
        if not MODULE(module_name):
            raise ValueError("Invalid module name", module_name)
        self.name = name
        self.module_name = module_name
        self.attrs = tuple(attrs)
        self.extras = tuple(extras)
        self.dist = dist

    def __str__(self):
        s = "%s = %s" % (self.name, self.module_name)
        if self.attrs:
            s += ':' + '.'.join(self.attrs)
        if self.extras:
            s += ' [%s]' % ','.join(self.extras)
        return s

    def __repr__(self):
        return "EntryPoint.parse(%r)" % str(self)

    def load(self, require=True, *args, **kwargs):
        """
        Require packages for this EntryPoint, then resolve it.
        """
        if not require or args or kwargs:
            warnings.warn(
                "Parameters to load are deprecated.  Call .resolve and "
                ".require separately.",
                PkgResourcesDeprecationWarning,
                stacklevel=2,
            )
        if require:
            self.require(*args, **kwargs)
        return self.resolve()

    def resolve(self):
        """
        Resolve the entry point from its module and attrs.
        """
        module = __import__(self.module_name, fromlist=['__name__'], level=0)
        try:
            return functools.reduce(getattr, self.attrs, module)
        except AttributeError as exc:
            raise ImportError(str(exc)) from exc

    def require(self, env=None, installer=None):
        if self.extras and not self.dist:
            raise UnknownExtra("Can't require() without a distribution", self)

        # Get the requirements for this entry point with all its extras and
        # then resolve them. We have to pass `extras` along when resolving so
        # that the working set knows what extras we want. Otherwise, for
        # dist-info distributions, the working set will assume that the
        # requirements for that extra are purely optional and skip over them.
        reqs = self.dist.requires(self.extras)
        items = working_set.resolve(reqs, env, installer, extras=self.extras)
        list(map(working_set.add, items))

    pattern = re.compile(
        r'\s*'
        r'(?P<name>.+?)\s*'
        r'=\s*'
        r'(?P<module>[\w.]+)\s*'
        r'(:\s*(?P<attr>[\w.]+))?\s*'
        r'(?P<extras>\[.*\])?\s*$'
    )

    @classmethod
    def parse(cls, src, dist=None):
        """Parse a single entry point from string `src`

        Entry point syntax follows the form::

            name = some.module:some.attr [extra1, extra2]

        The entry name and module name are required, but the ``:attrs`` and
        ``[extras]`` parts are optional
        """
        m = cls.pattern.match(src)
        if not m:
            msg = "EntryPoint must be in 'name=module:attrs [extras]' format"
            raise ValueError(msg, src)
        res = m.groupdict()
        extras = cls._parse_extras(res['extras'])
        attrs = res['attr'].split('.') if res['attr'] else ()
        return cls(res['name'], res['module'], attrs, extras, dist)

    @classmethod
    def _parse_extras(cls, extras_spec):
        if not extras_spec:
            return ()
        req = Requirement.parse('x' + extras_spec)
        if req.specs:
            raise ValueError()
        return req.extras

    @classmethod
    def parse_group(cls, group, lines, dist=None):
        """Parse an entry point group"""
        if not MODULE(group):
            raise ValueError("Invalid group name", group)
        this = {}
        for line in yield_lines(lines):
            ep = cls.parse(line, dist)
            if ep.name in this:
                raise ValueError("Duplicate entry point", group, ep.name)
            this[ep.name] = ep
        return this

    @classmethod
    def parse_map(cls, data, dist=None):
        """Parse a map of entry point groups"""
        if isinstance(data, dict):
            data = data.items()
        else:
            data = split_sections(data)
        maps = {}
        for group, lines in data:
            if group is None:
                if not lines:
                    continue
                raise ValueError("Entry points must be listed in groups")
            group = group.strip()
            if group in maps:
                raise ValueError("Duplicate group name", group)
            maps[group] = cls.parse_group(group, lines, dist)
        return maps


def _version_from_file(lines):
    """
    Given an iterable of lines from a Metadata file, return
    the value of the Version field, if present, or None otherwise.
    """

    def is_version_line(line):
        return line.lower().startswith('version:')

    version_lines = filter(is_version_line, lines)
    line = next(iter(version_lines), '')
    _, _, value = line.partition(':')
    return safe_version(value.strip()) or None


class Distribution:
    """Wrap an actual or potential sys.path entry w/metadata"""

    PKG_INFO = 'PKG-INFO'

    def __init__(
        self,
        location=None,
        metadata=None,
        project_name=None,
        version=None,
        py_version=PY_MAJOR,
        platform=None,
        precedence=EGG_DIST,
    ):
        self.project_name = safe_name(project_name or 'Unknown')
        if version is not None:
            self._version = safe_version(version)
        self.py_version = py_version
        self.platform = platform
        self.location = location
        self.precedence = precedence
        self._provider = metadata or empty_provider

    @classmethod
    def from_location(cls, location, basename, metadata=None, **kw):
        project_name, version, py_version, platform = [None] * 4
        basename, ext = os.path.splitext(basename)
        if ext.lower() in _distributionImpl:
            cls = _distributionImpl[ext.lower()]

            match = EGG_NAME(basename)
            if match:
                project_name, version, py_version, platform = match.group(
                    'name', 'ver', 'pyver', 'plat'
                )
        return cls(
            location,
            metadata,
            project_name=project_name,
            version=version,
            py_version=py_version,
            platform=platform,
            **kw,
        )._reload_version()

    def _reload_version(self):
        return self

    @property
    def hashcmp(self):
        return (
            self._forgiving_parsed_version,
            self.precedence,
            self.key,
            self.location,
            self.py_version or '',
            self.platform or '',
        )

    def __hash__(self):
        return hash(self.hashcmp)

    def __lt__(self, other):
        return self.hashcmp < other.hashcmp

    def __le__(self, other):
        return self.hashcmp <= other.hashcmp

    def __gt__(self, other):
        return self.hashcmp > other.hashcmp

    def __ge__(self, other):
        return self.hashcmp >= other.hashcmp

    def __eq__(self, other):
        if not isinstance(other, self.__class__):
            # It's not a Distribution, so they are not equal
            return False
        return self.hashcmp == other.hashcmp

    def __ne__(self, other):
        return not self == other

    # These properties have to be lazy so that we don't have to load any
    # metadata until/unless it's actually needed.  (i.e., some distributions
    # may not know their name or version without loading PKG-INFO)

    @property
    def key(self):
        try:
            return self._key
        except AttributeError:
            self._key = key = self.project_name.lower()
            return key

    @property
    def parsed_version(self):
        if not hasattr(self, "_parsed_version"):
            try:
                self._parsed_version = parse_version(self.version)
            except packaging.version.InvalidVersion as ex:
                info = f"(package: {self.project_name})"
                if hasattr(ex, "add_note"):
                    ex.add_note(info)  # PEP 678
                    raise
                raise packaging.version.InvalidVersion(f"{str(ex)} {info}") from None

        return self._parsed_version

    @property
    def _forgiving_parsed_version(self):
        try:
            return self.parsed_version
        except packaging.version.InvalidVersion as ex:
            self._parsed_version = parse_version(_forgiving_version(self.version))

            notes = "\n".join(getattr(ex, "__notes__", []))  # PEP 678
            msg = f"""!!\n\n
            *************************************************************************
            {str(ex)}\n{notes}

            This is a long overdue deprecation.
            For the time being, `pkg_resources` will use `{self._parsed_version}`
            as a replacement to avoid breaking existing environments,
            but no future compatibility is guaranteed.

            If you maintain package {self.project_name} you should implement
            the relevant changes to adequate the project to PEP 440 immediately.
            *************************************************************************
            \n\n!!
            """
            warnings.warn(msg, DeprecationWarning)

            return self._parsed_version

    @property
    def version(self):
        try:
            return self._version
        except AttributeError as e:
            version = self._get_version()
            if version is None:
                path = self._get_metadata_path_for_display(self.PKG_INFO)
                msg = ("Missing 'Version:' header and/or {} file at path: {}").format(
                    self.PKG_INFO, path
                )
                raise ValueError(msg, self) from e

            return version

    @property
    def _dep_map(self):
        """
        A map of extra to its list of (direct) requirements
        for this distribution, including the null extra.
        """
        try:
            return self.__dep_map
        except AttributeError:
            self.__dep_map = self._filter_extras(self._build_dep_map())
        return self.__dep_map

    @staticmethod
    def _filter_extras(dm):
        """
        Given a mapping of extras to dependencies, strip off
        environment markers and filter out any dependencies
        not matching the markers.
        """
        for extra in list(filter(None, dm)):
            new_extra = extra
            reqs = dm.pop(extra)
            new_extra, _, marker = extra.partition(':')
            fails_marker = marker and (
                invalid_marker(marker) or not evaluate_marker(marker)
            )
            if fails_marker:
                reqs = []
            new_extra = safe_extra(new_extra) or None

            dm.setdefault(new_extra, []).extend(reqs)
        return dm

    def _build_dep_map(self):
        dm = {}
        for name in 'requires.txt', 'depends.txt':
            for extra, reqs in split_sections(self._get_metadata(name)):
                dm.setdefault(extra, []).extend(parse_requirements(reqs))
        return dm

    def requires(self, extras=()):
        """List of Requirements needed for this distro if `extras` are used"""
        dm = self._dep_map
        deps = []
        deps.extend(dm.get(None, ()))
        for ext in extras:
            try:
                deps.extend(dm[safe_extra(ext)])
            except KeyError as e:
                raise UnknownExtra(
                    "%s has no such extra feature %r" % (self, ext)
                ) from e
        return deps

    def _get_metadata_path_for_display(self, name):
        """
        Return the path to the given metadata file, if available.
        """
        try:
            # We need to access _get_metadata_path() on the provider object
            # directly rather than through this class's __getattr__()
            # since _get_metadata_path() is marked private.
            path = self._provider._get_metadata_path(name)

        # Handle exceptions e.g. in case the distribution's metadata
        # provider doesn't support _get_metadata_path().
        except Exception:
            return '[could not detect]'

        return path

    def _get_metadata(self, name):
        if self.has_metadata(name):
            for line in self.get_metadata_lines(name):
                yield line

    def _get_version(self):
        lines = self._get_metadata(self.PKG_INFO)
        version = _version_from_file(lines)

        return version

    def activate(self, path=None, replace=False):
        """Ensure distribution is importable on `path` (default=sys.path)"""
        if path is None:
            path = sys.path
        self.insert_on(path, replace=replace)
        if path is sys.path:
            fixup_namespace_packages(self.location)
            for pkg in self._get_metadata('namespace_packages.txt'):
                if pkg in sys.modules:
                    declare_namespace(pkg)

    def egg_name(self):
        """Return what this distribution's standard .egg filename should be"""
        filename = "%s-%s-py%s" % (
            to_filename(self.project_name),
            to_filename(self.version),
            self.py_version or PY_MAJOR,
        )

        if self.platform:
            filename += '-' + self.platform
        return filename

    def __repr__(self):
        if self.location:
            return "%s (%s)" % (self, self.location)
        else:
            return str(self)

    def __str__(self):
        try:
            version = getattr(self, 'version', None)
        except ValueError:
            version = None
        version = version or "[unknown version]"
        return "%s %s" % (self.project_name, version)

    def __getattr__(self, attr):
        """Delegate all unrecognized public attributes to .metadata provider"""
        if attr.startswith('_'):
            raise AttributeError(attr)
        return getattr(self._provider, attr)

    def __dir__(self):
        return list(
            set(super(Distribution, self).__dir__())
            | set(attr for attr in self._provider.__dir__() if not attr.startswith('_'))
        )

    @classmethod
    def from_filename(cls, filename, metadata=None, **kw):
        return cls.from_location(
            _normalize_cached(filename), os.path.basename(filename), metadata, **kw
        )

    def as_requirement(self):
        """Return a ``Requirement`` that matches this distribution exactly"""
        if isinstance(self.parsed_version, packaging.version.Version):
            spec = "%s==%s" % (self.project_name, self.parsed_version)
        else:
            spec = "%s===%s" % (self.project_name, self.parsed_version)

        return Requirement.parse(spec)

    def load_entry_point(self, group, name):
        """Return the `name` entry point of `group` or raise ImportError"""
        ep = self.get_entry_info(group, name)
        if ep is None:
            raise ImportError("Entry point %r not found" % ((group, name),))
        return ep.load()

    def get_entry_map(self, group=None):
        """Return the entry point map for `group`, or the full entry map"""
        try:
            ep_map = self._ep_map
        except AttributeError:
            ep_map = self._ep_map = EntryPoint.parse_map(
                self._get_metadata('entry_points.txt'), self
            )
        if group is not None:
            return ep_map.get(group, {})
        return ep_map

    def get_entry_info(self, group, name):
        """Return the EntryPoint object for `group`+`name`, or ``None``"""
        return self.get_entry_map(group).get(name)

    # FIXME: 'Distribution.insert_on' is too complex (13)
    def insert_on(self, path, loc=None, replace=False):  # noqa: C901
        """Ensure self.location is on path

        If replace=False (default):
            - If location is already in path anywhere, do nothing.
            - Else:
              - If it's an egg and its parent directory is on path,
                insert just ahead of the parent.
              - Else: add to the end of path.
        If replace=True:
            - If location is already on path anywhere (not eggs)
              or higher priority than its parent (eggs)
              do nothing.
            - Else:
              - If it's an egg and its parent directory is on path,
                insert just ahead of the parent,
                removing any lower-priority entries.
              - Else: add it to the front of path.
        """

        loc = loc or self.location
        if not loc:
            return

        nloc = _normalize_cached(loc)
        bdir = os.path.dirname(nloc)
        npath = [(p and _normalize_cached(p) or p) for p in path]

        for p, item in enumerate(npath):
            if item == nloc:
                if replace:
                    break
                else:
                    # don't modify path (even removing duplicates) if
                    # found and not replace
                    return
            elif item == bdir and self.precedence == EGG_DIST:
                # if it's an .egg, give it precedence over its directory
                # UNLESS it's already been added to sys.path and replace=False
                if (not replace) and nloc in npath[p:]:
                    return
                if path is sys.path:
                    self.check_version_conflict()
                path.insert(p, loc)
                npath.insert(p, nloc)
                break
        else:
            if path is sys.path:
                self.check_version_conflict()
            if replace:
                path.insert(0, loc)
            else:
                path.append(loc)
            return

        # p is the spot where we found or inserted loc; now remove duplicates
        while True:
            try:
                np = npath.index(nloc, p + 1)
            except ValueError:
                break
            else:
                del npath[np], path[np]
                # ha!
                p = np

        return

    def check_version_conflict(self):
        if self.key == 'setuptools':
            # ignore the inevitable setuptools self-conflicts  :(
            return

        nsp = dict.fromkeys(self._get_metadata('namespace_packages.txt'))
        loc = normalize_path(self.location)
        for modname in self._get_metadata('top_level.txt'):
            if (
                modname not in sys.modules
                or modname in nsp
                or modname in _namespace_packages
            ):
                continue
            if modname in ('pkg_resources', 'setuptools', 'site'):
                continue
            fn = getattr(sys.modules[modname], '__file__', None)
            if fn and (
                normalize_path(fn).startswith(loc) or fn.startswith(self.location)
            ):
                continue
            issue_warning(
                "Module %s was already imported from %s, but %s is being added"
                " to sys.path" % (modname, fn, self.location),
            )

    def has_version(self):
        try:
            self.version
        except ValueError:
            issue_warning("Unbuilt egg for " + repr(self))
            return False
        except SystemError:
            # TODO: remove this except clause when python/cpython#103632 is fixed.
            return False
        return True

    def clone(self, **kw):
        """Copy this distribution, substituting in any changed keyword args"""
        names = 'project_name version py_version platform location precedence'
        for attr in names.split():
            kw.setdefault(attr, getattr(self, attr, None))
        kw.setdefault('metadata', self._provider)
        return self.__class__(**kw)

    @property
    def extras(self):
        return [dep for dep in self._dep_map if dep]


class EggInfoDistribution(Distribution):
    def _reload_version(self):
        """
        Packages installed by distutils (e.g. numpy or scipy),
        which uses an old safe_version, and so
        their version numbers can get mangled when
        converted to filenames (e.g., 1.11.0.dev0+2329eae to
        1.11.0.dev0_2329eae). These distributions will not be
        parsed properly
        downstream by Distribution and safe_version, so
        take an extra step and try to get the version number from
        the metadata file itself instead of the filename.
        """
        md_version = self._get_version()
        if md_version:
            self._version = md_version
        return self


class DistInfoDistribution(Distribution):
    """
    Wrap an actual or potential sys.path entry
    w/metadata, .dist-info style.
    """

    PKG_INFO = 'METADATA'
    EQEQ = re.compile(r"([\(,])\s*(\d.*?)\s*([,\)])")

    @property
    def _parsed_pkg_info(self):
        """Parse and cache metadata"""
        try:
            return self._pkg_info
        except AttributeError:
            metadata = self.get_metadata(self.PKG_INFO)
            self._pkg_info = email.parser.Parser().parsestr(metadata)
            return self._pkg_info

    @property
    def _dep_map(self):
        try:
            return self.__dep_map
        except AttributeError:
            self.__dep_map = self._compute_dependencies()
            return self.__dep_map

    def _compute_dependencies(self):
        """Recompute this distribution's dependencies."""
        dm = self.__dep_map = {None: []}

        reqs = []
        # Including any condition expressions
        for req in self._parsed_pkg_info.get_all('Requires-Dist') or []:
            reqs.extend(parse_requirements(req))

        def reqs_for_extra(extra):
            for req in reqs:
                if not req.marker or req.marker.evaluate({'extra': extra}):
                    yield req

        common = types.MappingProxyType(dict.fromkeys(reqs_for_extra(None)))
        dm[None].extend(common)

        for extra in self._parsed_pkg_info.get_all('Provides-Extra') or []:
            s_extra = safe_extra(extra.strip())
            dm[s_extra] = [r for r in reqs_for_extra(extra) if r not in common]

        return dm


_distributionImpl = {
    '.egg': Distribution,
    '.egg-info': EggInfoDistribution,
    '.dist-info': DistInfoDistribution,
}


def issue_warning(*args, **kw):
    level = 1
    g = globals()
    try:
        # find the first stack frame that is *not* code in
        # the pkg_resources module, to use for the warning
        while sys._getframe(level).f_globals is g:
            level += 1
    except ValueError:
        pass
    warnings.warn(stacklevel=level + 1, *args, **kw)


def parse_requirements(strs):
    """
    Yield ``Requirement`` objects for each specification in `strs`.

    `strs` must be a string, or a (possibly-nested) iterable thereof.
    """
    return map(Requirement, join_continuation(map(drop_comment, yield_lines(strs))))


class RequirementParseError(packaging.requirements.InvalidRequirement):
    "Compatibility wrapper for InvalidRequirement"


class Requirement(packaging.requirements.Requirement):
    def __init__(self, requirement_string):
        """DO NOT CALL THIS UNDOCUMENTED METHOD; use Requirement.parse()!"""
        super(Requirement, self).__init__(requirement_string)
        self.unsafe_name = self.name
        project_name = safe_name(self.name)
        self.project_name, self.key = project_name, project_name.lower()
        self.specs = [(spec.operator, spec.version) for spec in self.specifier]
        self.extras = tuple(map(safe_extra, self.extras))
        self.hashCmp = (
            self.key,
            self.url,
            self.specifier,
            frozenset(self.extras),
            str(self.marker) if self.marker else None,
        )
        self.__hash = hash(self.hashCmp)

    def __eq__(self, other):
        return isinstance(other, Requirement) and self.hashCmp == other.hashCmp

    def __ne__(self, other):
        return not self == other

    def __contains__(self, item):
        if isinstance(item, Distribution):
            if item.key != self.key:
                return False

            item = item.version

        # Allow prereleases always in order to match the previous behavior of
        # this method. In the future this should be smarter and follow PEP 440
        # more accurately.
        return self.specifier.contains(item, prereleases=True)

    def __hash__(self):
        return self.__hash

    def __repr__(self):
        return "Requirement.parse(%r)" % str(self)

    @staticmethod
    def parse(s):
        (req,) = parse_requirements(s)
        return req


def _always_object(classes):
    """
    Ensure object appears in the mro even
    for old-style classes.
    """
    if object not in classes:
        return classes + (object,)
    return classes


def _find_adapter(registry, ob):
    """Return an adapter factory for `ob` from `registry`"""
    types = _always_object(inspect.getmro(getattr(ob, '__class__', type(ob))))
    for t in types:
        if t in registry:
            return registry[t]


def ensure_directory(path):
    """Ensure that the parent directory of `path` exists"""
    dirname = os.path.dirname(path)
    os.makedirs(dirname, exist_ok=True)


def _bypass_ensure_directory(path):
    """Sandbox-bypassing version of ensure_directory()"""
    if not WRITE_SUPPORT:
        raise IOError('"os.mkdir" not supported on this platform.')
    dirname, filename = split(path)
    if dirname and filename and not isdir(dirname):
        _bypass_ensure_directory(dirname)
        try:
            mkdir(dirname, 0o755)
        except FileExistsError:
            pass


def split_sections(s):
    """Split a string or iterable thereof into (section, content) pairs

    Each ``section`` is a stripped version of the section header ("[section]")
    and each ``content`` is a list of stripped lines excluding blank lines and
    comment-only lines.  If there are any such lines before the first section
    header, they're returned in a first ``section`` of ``None``.
    """
    section = None
    content = []
    for line in yield_lines(s):
        if line.startswith("["):
            if line.endswith("]"):
                if section or content:
                    yield section, content
                section = line[1:-1].strip()
                content = []
            else:
                raise ValueError("Invalid section heading", line)
        else:
            content.append(line)

    # wrap up last segment
    yield section, content


def _mkstemp(*args, **kw):
    old_open = os.open
    try:
        # temporarily bypass sandboxing
        os.open = os_open
        return tempfile.mkstemp(*args, **kw)
    finally:
        # and then put it back
        os.open = old_open


# Silence the PEP440Warning by default, so that end users don't get hit by it
# randomly just because they use pkg_resources. We want to append the rule
# because we want earlier uses of filterwarnings to take precedence over this
# one.
warnings.filterwarnings("ignore", category=PEP440Warning, append=True)


# from jaraco.functools 1.3
def _call_aside(f, *args, **kwargs):
    f(*args, **kwargs)
    return f


@_call_aside
def _initialize(g=globals()):
    "Set up global resource manager (deliberately not state-saved)"
    manager = ResourceManager()
    g['_manager'] = manager
    g.update(
        (name, getattr(manager, name))
        for name in dir(manager)
        if not name.startswith('_')
    )


class PkgResourcesDeprecationWarning(Warning):
    """
    Base class for warning about deprecations in ``pkg_resources``

    This class is not derived from ``DeprecationWarning``, and as such is
    visible by default.
    """


@_call_aside
def _initialize_master_working_set():
    """
    Prepare the master working set and make the ``require()``
    API available.

    This function has explicit effects on the global state
    of pkg_resources. It is intended to be invoked once at
    the initialization of this module.

    Invocation by other packages is unsupported and done
    at their own risk.
    """
    working_set = WorkingSet._build_master()
    _declare_state('object', working_set=working_set)

    require = working_set.require
    iter_entry_points = working_set.iter_entry_points
    add_activation_listener = working_set.subscribe
    run_script = working_set.run_script
    # backward compatibility
    run_main = run_script
    # Activate all distributions already on sys.path with replace=False and
    # ensure that all distributions added to the working set in the future
    # (e.g. by calling ``require()``) will get activated as well,
    # with higher priority (replace=True).
    tuple(dist.activate(replace=False) for dist in working_set)
    add_activation_listener(
        lambda dist: dist.activate(replace=True),
        existing=False,
    )
    working_set.entries = []
    # match order
    list(map(working_set.add_entry, sys.path))
    globals().update(locals())<|MERGE_RESOLUTION|>--- conflicted
+++ resolved
@@ -668,9 +668,7 @@
         """
         self.entry_keys.setdefault(entry, [])
         self.entries.append(entry)
-        # Chaquopy: edited next line to remove only=True, which was intended for egg zips,
-        # whereas we need it to work for build-packages.zip.
-        for dist in find_distributions(entry):
+        for dist in find_distributions(entry, True):
             self.add(dist, entry, False)
 
     def __contains__(self, dist):
@@ -1818,21 +1816,14 @@
     _zip_manifests = MemoizedZipManifests()
 
     def __init__(self, module):
-<<<<<<< HEAD
-        EggProvider.__init__(self, module)
-        # Chaquopy: added normpath to normalize backslashes.
-        self.zip_pre = os.path.normpath(self.loader.archive) + os.sep
-=======
         super().__init__(module)
         self.zip_pre = self.loader.archive + os.sep
->>>>>>> 22bff02f
 
     def _zipinfo_name(self, fspath):
         # Convert a virtual filename (full path to file) into a zipfile subpath
         # usable with the zipimport directory cache for our target archive
-        # Chaquopy: added normpath to normalize backslashes.
-        fspath = os.path.normpath(fspath)
-        if fspath == os.path.normpath(self.loader.archive):
+        fspath = fspath.rstrip(os.sep)
+        if fspath == self.loader.archive:
             return ''
         if fspath.startswith(self.zip_pre):
             return fspath[len(self.zip_pre) :]
@@ -2057,8 +2048,7 @@
     def __init__(self, importer):
         """Create a metadata provider from a zipimporter"""
 
-        # Chaquopy: added normpath to normalize backslashes.
-        self.zip_pre = os.path.normpath(importer.archive) + os.sep
+        self.zip_pre = importer.archive + os.sep
         self.loader = importer
         if importer.prefix:
             self.module_path = os.path.join(importer.archive, importer.prefix)
