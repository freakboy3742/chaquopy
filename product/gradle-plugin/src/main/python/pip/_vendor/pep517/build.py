"""Build a project using PEP 517 hooks.
"""
import argparse
import logging
import os
<<<<<<< HEAD
import toml
=======
from pip._vendor import toml
>>>>>>> bee1aed9
import shutil

from .envbuild import BuildEnvironment
from .wrappers import Pep517HookCaller
from .dirtools import tempdir, mkdir_p
from .compat import FileNotFoundError

log = logging.getLogger(__name__)


def validate_system(system):
    """
    Ensure build system has the requisite fields.
    """
    required = {'requires', 'build-backend'}
    if not (required <= set(system)):
        message = "Missing required fields: {missing}".format(
            missing=required-set(system),
        )
        raise ValueError(message)


def load_system(source_dir):
    """
    Load the build system from a source dir (pyproject.toml).
    """
    pyproject = os.path.join(source_dir, 'pyproject.toml')
    with open(pyproject) as f:
        pyproject_data = toml.load(f)
    return pyproject_data['build-system']


def compat_system(source_dir):
    """
    Given a source dir, attempt to get a build system backend
    and requirements from pyproject.toml. Fallback to
    setuptools but only if the file was not found or a build
    system was not indicated.
    """
    try:
        system = load_system(source_dir)
    except (FileNotFoundError, KeyError):
        system = {}
    system.setdefault(
        'build-backend',
        'setuptools.build_meta:__legacy__',
    )
    system.setdefault('requires', ['setuptools', 'wheel'])
    return system


def _do_build(hooks, env, dist, dest):
    get_requires_name = 'get_requires_for_build_{dist}'.format(**locals())
    get_requires = getattr(hooks, get_requires_name)
    reqs = get_requires({})
    log.info('Got build requires: %s', reqs)

    env.pip_install(reqs)
    log.info('Installed dynamic build dependencies')

    with tempdir() as td:
        log.info('Trying to build %s in %s', dist, td)
        build_name = 'build_{dist}'.format(**locals())
        build = getattr(hooks, build_name)
        filename = build(td, {})
        source = os.path.join(td, filename)
        shutil.move(source, os.path.join(dest, os.path.basename(filename)))


def build(source_dir, dist, dest=None, system=None):
    system = system or load_system(source_dir)
    dest = os.path.join(source_dir, dest or 'dist')
    mkdir_p(dest)

    validate_system(system)
    hooks = Pep517HookCaller(
        source_dir, system['build-backend'], system.get('backend-path')
    )

    with BuildEnvironment() as env:
        env.pip_install(system['requires'])
        _do_build(hooks, env, dist, dest)


parser = argparse.ArgumentParser()
parser.add_argument(
    'source_dir',
    help="A directory containing pyproject.toml",
)
parser.add_argument(
    '--binary', '-b',
    action='store_true',
    default=False,
)
parser.add_argument(
    '--source', '-s',
    action='store_true',
    default=False,
)
parser.add_argument(
    '--out-dir', '-o',
    help="Destination in which to save the builds relative to source dir",
)


def main(args):
    # determine which dists to build
    dists = list(filter(None, (
        'sdist' if args.source or not args.binary else None,
        'wheel' if args.binary or not args.source else None,
    )))

    for dist in dists:
        build(args.source_dir, dist, args.out_dir)


if __name__ == '__main__':
    main(parser.parse_args())<|MERGE_RESOLUTION|>--- conflicted
+++ resolved
@@ -3,11 +3,7 @@
 import argparse
 import logging
 import os
-<<<<<<< HEAD
-import toml
-=======
 from pip._vendor import toml
->>>>>>> bee1aed9
 import shutil
 
 from .envbuild import BuildEnvironment
