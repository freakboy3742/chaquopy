"""Check a project and backend by attempting to build using PEP 517 hooks.
"""
import argparse
import logging
import os
from os.path import isfile, join as pjoin
<<<<<<< HEAD
from toml import TomlDecodeError, load as toml_load
=======
from pip._vendor.toml import TomlDecodeError, load as toml_load
>>>>>>> bee1aed9
import shutil
from subprocess import CalledProcessError
import sys
import tarfile
from tempfile import mkdtemp
import zipfile

from .colorlog import enable_colourful_output
from .envbuild import BuildEnvironment
from .wrappers import Pep517HookCaller

log = logging.getLogger(__name__)


def check_build_sdist(hooks, build_sys_requires):
    with BuildEnvironment() as env:
        try:
            env.pip_install(build_sys_requires)
            log.info('Installed static build dependencies')
        except CalledProcessError:
            log.error('Failed to install static build dependencies')
            return False

        try:
            reqs = hooks.get_requires_for_build_sdist({})
            log.info('Got build requires: %s', reqs)
        except Exception:
            log.error('Failure in get_requires_for_build_sdist', exc_info=True)
            return False

        try:
            env.pip_install(reqs)
            log.info('Installed dynamic build dependencies')
        except CalledProcessError:
            log.error('Failed to install dynamic build dependencies')
            return False

        td = mkdtemp()
        log.info('Trying to build sdist in %s', td)
        try:
            try:
                filename = hooks.build_sdist(td, {})
                log.info('build_sdist returned %r', filename)
            except Exception:
                log.info('Failure in build_sdist', exc_info=True)
                return False

            if not filename.endswith('.tar.gz'):
                log.error(
                    "Filename %s doesn't have .tar.gz extension", filename)
                return False

            path = pjoin(td, filename)
            if isfile(path):
                log.info("Output file %s exists", path)
            else:
                log.error("Output file %s does not exist", path)
                return False

            if tarfile.is_tarfile(path):
                log.info("Output file is a tar file")
            else:
                log.error("Output file is not a tar file")
                return False

        finally:
            shutil.rmtree(td)

        return True


def check_build_wheel(hooks, build_sys_requires):
    with BuildEnvironment() as env:
        try:
            env.pip_install(build_sys_requires)
            log.info('Installed static build dependencies')
        except CalledProcessError:
            log.error('Failed to install static build dependencies')
            return False

        try:
            reqs = hooks.get_requires_for_build_wheel({})
            log.info('Got build requires: %s', reqs)
        except Exception:
            log.error('Failure in get_requires_for_build_sdist', exc_info=True)
            return False

        try:
            env.pip_install(reqs)
            log.info('Installed dynamic build dependencies')
        except CalledProcessError:
            log.error('Failed to install dynamic build dependencies')
            return False

        td = mkdtemp()
        log.info('Trying to build wheel in %s', td)
        try:
            try:
                filename = hooks.build_wheel(td, {})
                log.info('build_wheel returned %r', filename)
            except Exception:
                log.info('Failure in build_wheel', exc_info=True)
                return False

            if not filename.endswith('.whl'):
                log.error("Filename %s doesn't have .whl extension", filename)
                return False

            path = pjoin(td, filename)
            if isfile(path):
                log.info("Output file %s exists", path)
            else:
                log.error("Output file %s does not exist", path)
                return False

            if zipfile.is_zipfile(path):
                log.info("Output file is a zip file")
            else:
                log.error("Output file is not a zip file")
                return False

        finally:
            shutil.rmtree(td)

        return True


def check(source_dir):
    pyproject = pjoin(source_dir, 'pyproject.toml')
    if isfile(pyproject):
        log.info('Found pyproject.toml')
    else:
        log.error('Missing pyproject.toml')
        return False

    try:
        with open(pyproject) as f:
            pyproject_data = toml_load(f)
        # Ensure the mandatory data can be loaded
        buildsys = pyproject_data['build-system']
        requires = buildsys['requires']
        backend = buildsys['build-backend']
        backend_path = buildsys.get('backend-path')
        log.info('Loaded pyproject.toml')
    except (TomlDecodeError, KeyError):
        log.error("Invalid pyproject.toml", exc_info=True)
        return False

    hooks = Pep517HookCaller(source_dir, backend, backend_path)

    sdist_ok = check_build_sdist(hooks, requires)
    wheel_ok = check_build_wheel(hooks, requires)

    if not sdist_ok:
        log.warning('Sdist checks failed; scroll up to see')
    if not wheel_ok:
        log.warning('Wheel checks failed')

    return sdist_ok


def main(argv=None):
    ap = argparse.ArgumentParser()
    ap.add_argument(
        'source_dir',
        help="A directory containing pyproject.toml")
    args = ap.parse_args(argv)

    enable_colourful_output()

    ok = check(args.source_dir)

    if ok:
        print(ansi('Checks passed', 'green'))
    else:
        print(ansi('Checks failed', 'red'))
        sys.exit(1)


ansi_codes = {
    'reset': '\x1b[0m',
    'bold': '\x1b[1m',
    'red': '\x1b[31m',
    'green': '\x1b[32m',
}


def ansi(s, attr):
    if os.name != 'nt' and sys.stdout.isatty():
        return ansi_codes[attr] + str(s) + ansi_codes['reset']
    else:
        return str(s)


if __name__ == '__main__':
    main()<|MERGE_RESOLUTION|>--- conflicted
+++ resolved
@@ -4,11 +4,7 @@
 import logging
 import os
 from os.path import isfile, join as pjoin
-<<<<<<< HEAD
-from toml import TomlDecodeError, load as toml_load
-=======
 from pip._vendor.toml import TomlDecodeError, load as toml_load
->>>>>>> bee1aed9
 import shutil
 from subprocess import CalledProcessError
 import sys
