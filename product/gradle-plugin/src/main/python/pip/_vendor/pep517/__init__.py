--- conflicted
+++ resolved
@@ -1,8 +1,4 @@
 """Wrappers to build Python packages using PEP 517 hooks
 """
 
-<<<<<<< HEAD
-__version__ = '0.7.0'
-=======
-__version__ = '0.8.2'
->>>>>>> bee1aed9
+__version__ = '0.8.2'