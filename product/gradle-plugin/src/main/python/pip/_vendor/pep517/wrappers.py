--- conflicted
+++ resolved
@@ -251,20 +251,12 @@
                               indent=2)
 
             # Run the hook in a subprocess
-<<<<<<< HEAD
-            self._subprocess_runner(
-                [sys.executable, _in_proc_script, hook_name, td],
-                cwd=self.source_dir,
-                extra_environ=extra_environ
-            )
-=======
             with _in_proc_script_path() as script:
                 self._subprocess_runner(
                     [sys.executable, str(script), hook_name, td],
                     cwd=self.source_dir,
                     extra_environ=extra_environ
                 )
->>>>>>> bee1aed9
 
             data = compat.read_json(pjoin(td, 'output.json'))
             if data.get('unsupported'):
