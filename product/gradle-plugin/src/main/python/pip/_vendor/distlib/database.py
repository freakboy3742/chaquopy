# -*- coding: utf-8 -*-
#
# Copyright (C) 2012-2017 The Python Software Foundation.
# See LICENSE.txt and CONTRIBUTORS.txt.
#
"""PEP 376 implementation."""

from __future__ import unicode_literals

import base64
import codecs
import contextlib
import hashlib
import logging
import os
import posixpath
import sys
import zipimport

from . import DistlibException, resources
from .compat import StringIO
from .version import get_scheme, UnsupportedVersionError
from .metadata import (Metadata, METADATA_FILENAME, WHEEL_METADATA_FILENAME,
                       LEGACY_METADATA_FILENAME)
from .util import (parse_requirement, cached_property, parse_name_and_version,
                   read_exports, write_exports, CSVReader, CSVWriter)


__all__ = ['Distribution', 'BaseInstalledDistribution',
           'InstalledDistribution', 'EggInfoDistribution',
           'DistributionPath']


logger = logging.getLogger(__name__)

EXPORTS_FILENAME = 'pydist-exports.json'
COMMANDS_FILENAME = 'pydist-commands.json'

DIST_FILES = ('INSTALLER', METADATA_FILENAME, 'RECORD', 'REQUESTED',
              'RESOURCES', EXPORTS_FILENAME, 'SHARED')

DISTINFO_EXT = '.dist-info'


class _Cache(object):
    """
    A simple cache mapping names and .dist-info paths to distributions
    """
    def __init__(self):
        """
        Initialise an instance. There is normally one for each DistributionPath.
        """
        self.name = {}
        self.path = {}
        self.generated = False

    def clear(self):
        """
        Clear the cache, setting it to its initial state.
        """
        self.name.clear()
        self.path.clear()
        self.generated = False

    def add(self, dist):
        """
        Add a distribution to the cache.
        :param dist: The distribution to add.
        """
        if dist.path not in self.path:
            self.path[dist.path] = dist
            self.name.setdefault(dist.key, []).append(dist)


class DistributionPath(object):
    """
    Represents a set of distributions installed on a path (typically sys.path).
    """
    def __init__(self, path=None, include_egg=False):
        """
        Create an instance from a path, optionally including legacy (distutils/
        setuptools/distribute) distributions.
        :param path: The path to use, as a list of directories. If not specified,
                     sys.path is used.
        :param include_egg: If True, this instance will look for and return legacy
                            distributions as well as those based on PEP 376.
        """
        if path is None:
            path = sys.path
        self.path = path
        self._include_dist = True
        self._include_egg = include_egg

        self._cache = _Cache()
        self._cache_egg = _Cache()
        self._cache_enabled = True
        self._scheme = get_scheme('default')

    def _get_cache_enabled(self):
        return self._cache_enabled

    def _set_cache_enabled(self, value):
        self._cache_enabled = value

    cache_enabled = property(_get_cache_enabled, _set_cache_enabled)

    def clear_cache(self):
        """
        Clears the internal cache.
        """
        self._cache.clear()
        self._cache_egg.clear()


    def _yield_distributions(self):
        """
        Yield .dist-info and/or .egg(-info) distributions.
        """
        # We need to check if we've seen some resources already, because on
        # some Linux systems (e.g. some Debian/Ubuntu variants) there are
        # symlinks which alias other files in the environment.
        seen = set()
        for path in self.path:
            finder = resources.finder_for_path(path)
            if finder is None:
                continue
            r = finder.find('')
            if not r or not r.is_container:
                continue
            rset = sorted(r.resources)
            for entry in rset:
                r = finder.find(entry)
                if not r or r.path in seen:
                    continue
                if self._include_dist and entry.endswith(DISTINFO_EXT):
<<<<<<< HEAD
                    possible_filenames = ["METADATA",  # Chaquopy: added.
                                          METADATA_FILENAME, WHEEL_METADATA_FILENAME]
=======
                    possible_filenames = [METADATA_FILENAME,
                                          WHEEL_METADATA_FILENAME,
                                          LEGACY_METADATA_FILENAME]
>>>>>>> 57291dcc
                    for metadata_filename in possible_filenames:
                        metadata_path = posixpath.join(entry, metadata_filename)
                        pydist = finder.find(metadata_path)
                        if pydist:
                            break
                    else:
                        continue

                    with contextlib.closing(pydist.as_stream()) as stream:
                        metadata = Metadata(fileobj=stream, scheme='legacy')
                    logger.debug('Found %s', r.path)
                    seen.add(r.path)
                    yield new_dist_class(r.path, metadata=metadata,
                                         env=self)
                elif self._include_egg and entry.endswith(('.egg-info',
                                                          '.egg')):
                    logger.debug('Found %s', r.path)
                    seen.add(r.path)
                    yield old_dist_class(r.path, self)

    def _generate_cache(self):
        """
        Scan the path for distributions and populate the cache with
        those that are found.
        """
        gen_dist = not self._cache.generated
        gen_egg = self._include_egg and not self._cache_egg.generated
        if gen_dist or gen_egg:
            for dist in self._yield_distributions():
                if isinstance(dist, InstalledDistribution):
                    self._cache.add(dist)
                else:
                    self._cache_egg.add(dist)

            if gen_dist:
                self._cache.generated = True
            if gen_egg:
                self._cache_egg.generated = True

    @classmethod
    def distinfo_dirname(cls, name, version):
        """
        The *name* and *version* parameters are converted into their
        filename-escaped form, i.e. any ``'-'`` characters are replaced
        with ``'_'`` other than the one in ``'dist-info'`` and the one
        separating the name from the version number.

        :parameter name: is converted to a standard distribution name by replacing
                         any runs of non- alphanumeric characters with a single
                         ``'-'``.
        :type name: string
        :parameter version: is converted to a standard version string. Spaces
                            become dots, and all other non-alphanumeric characters
                            (except dots) become dashes, with runs of multiple
                            dashes condensed to a single dash.
        :type version: string
        :returns: directory name
        :rtype: string"""
        name = name.replace('-', '_')
        return '-'.join([name, version]) + DISTINFO_EXT

    def get_distributions(self):
        """
        Provides an iterator that looks for distributions and returns
        :class:`InstalledDistribution` or
        :class:`EggInfoDistribution` instances for each one of them.

        :rtype: iterator of :class:`InstalledDistribution` and
                :class:`EggInfoDistribution` instances
        """
        if not self._cache_enabled:
            for dist in self._yield_distributions():
                yield dist
        else:
            self._generate_cache()

            for dist in self._cache.path.values():
                yield dist

            if self._include_egg:
                for dist in self._cache_egg.path.values():
                    yield dist

    def get_distribution(self, name):
        """
        Looks for a named distribution on the path.

        This function only returns the first result found, as no more than one
        value is expected. If nothing is found, ``None`` is returned.

        :rtype: :class:`InstalledDistribution`, :class:`EggInfoDistribution`
                or ``None``
        """
        result = None
        name = name.lower()
        if not self._cache_enabled:
            for dist in self._yield_distributions():
                if dist.key == name:
                    result = dist
                    break
        else:
            self._generate_cache()

            if name in self._cache.name:
                result = self._cache.name[name][0]
            elif self._include_egg and name in self._cache_egg.name:
                result = self._cache_egg.name[name][0]
        return result

    def provides_distribution(self, name, version=None):
        """
        Iterates over all distributions to find which distributions provide *name*.
        If a *version* is provided, it will be used to filter the results.

        This function only returns the first result found, since no more than
        one values are expected. If the directory is not found, returns ``None``.

        :parameter version: a version specifier that indicates the version
                            required, conforming to the format in ``PEP-345``

        :type name: string
        :type version: string
        """
        matcher = None
        if version is not None:
            try:
                matcher = self._scheme.matcher('%s (%s)' % (name, version))
            except ValueError:
                raise DistlibException('invalid name or version: %r, %r' %
                                      (name, version))

        for dist in self.get_distributions():
            # We hit a problem on Travis where enum34 was installed and doesn't
            # have a provides attribute ...
            if not hasattr(dist, 'provides'):
                logger.debug('No "provides": %s', dist)
            else:
                provided = dist.provides

                for p in provided:
                    p_name, p_ver = parse_name_and_version(p)
                    if matcher is None:
                        if p_name == name:
                            yield dist
                            break
                    else:
                        if p_name == name and matcher.match(p_ver):
                            yield dist
                            break

    def get_file_path(self, name, relative_path):
        """
        Return the path to a resource file.
        """
        dist = self.get_distribution(name)
        if dist is None:
            raise LookupError('no distribution named %r found' % name)
        return dist.get_resource_path(relative_path)

    def get_exported_entries(self, category, name=None):
        """
        Return all of the exported entries in a particular category.

        :param category: The category to search for entries.
        :param name: If specified, only entries with that name are returned.
        """
        for dist in self.get_distributions():
            r = dist.exports
            if category in r:
                d = r[category]
                if name is not None:
                    if name in d:
                        yield d[name]
                else:
                    for v in d.values():
                        yield v


class Distribution(object):
    """
    A base class for distributions, whether installed or from indexes.
    Either way, it must have some metadata, so that's all that's needed
    for construction.
    """

    build_time_dependency = False
    """
    Set to True if it's known to be only a build-time dependency (i.e.
    not needed after installation).
    """

    requested = False
    """A boolean that indicates whether the ``REQUESTED`` metadata file is
    present (in other words, whether the package was installed by user
    request or it was installed as a dependency)."""

    def __init__(self, metadata):
        """
        Initialise an instance.
        :param metadata: The instance of :class:`Metadata` describing this
        distribution.
        """
        self.metadata = metadata
        self.name = metadata.name
        self.key = self.name.lower()    # for case-insensitive comparisons
        self.version = metadata.version
        self.locator = None
        self.digest = None
        self.extras = None      # additional features requested
        self.context = None     # environment marker overrides
        self.download_urls = set()
        self.digests = {}

    @property
    def source_url(self):
        """
        The source archive download URL for this distribution.
        """
        return self.metadata.source_url

    download_url = source_url   # Backward compatibility

    @property
    def name_and_version(self):
        """
        A utility property which displays the name and version in parentheses.
        """
        return '%s (%s)' % (self.name, self.version)

    @property
    def provides(self):
        """
        A set of distribution names and versions provided by this distribution.
        :return: A set of "name (version)" strings.
        """
        plist = self.metadata.provides
        s = '%s (%s)' % (self.name, self.version)
        if s not in plist:
            plist.append(s)
        return plist

    def _get_requirements(self, req_attr):
        md = self.metadata
        logger.debug('Getting requirements from metadata %r', md.todict())
        reqts = getattr(md, req_attr)
        return set(md.get_requirements(reqts, extras=self.extras,
                                       env=self.context))

    @property
    def run_requires(self):
        return self._get_requirements('run_requires')

    @property
    def meta_requires(self):
        return self._get_requirements('meta_requires')

    @property
    def build_requires(self):
        return self._get_requirements('build_requires')

    @property
    def test_requires(self):
        return self._get_requirements('test_requires')

    @property
    def dev_requires(self):
        return self._get_requirements('dev_requires')

    def matches_requirement(self, req):
        """
        Say if this instance matches (fulfills) a requirement.
        :param req: The requirement to match.
        :rtype req: str
        :return: True if it matches, else False.
        """
        # Requirement may contain extras - parse to lose those
        # from what's passed to the matcher
        r = parse_requirement(req)
        scheme = get_scheme(self.metadata.scheme)
        try:
            matcher = scheme.matcher(r.requirement)
        except UnsupportedVersionError:
            # XXX compat-mode if cannot read the version
            logger.warning('could not read version %r - using name only',
                           req)
            name = req.split()[0]
            matcher = scheme.matcher(name)

        name = matcher.key   # case-insensitive

        result = False
        for p in self.provides:
            p_name, p_ver = parse_name_and_version(p)
            if p_name != name:
                continue
            try:
                result = matcher.match(p_ver)
                break
            except UnsupportedVersionError:
                pass
        return result

    def __repr__(self):
        """
        Return a textual representation of this instance,
        """
        if self.source_url:
            suffix = ' [%s]' % self.source_url
        else:
            suffix = ''
        return '<Distribution %s (%s)%s>' % (self.name, self.version, suffix)

    def __eq__(self, other):
        """
        See if this distribution is the same as another.
        :param other: The distribution to compare with. To be equal to one
                      another. distributions must have the same type, name,
                      version and source_url.
        :return: True if it is the same, else False.
        """
        if type(other) is not type(self):
            result = False
        else:
            result = (self.name == other.name and
                      self.version == other.version and
                      self.source_url == other.source_url)
        return result

    def __hash__(self):
        """
        Compute hash in a way which matches the equality test.
        """
        return hash(self.name) + hash(self.version) + hash(self.source_url)


class BaseInstalledDistribution(Distribution):
    """
    This is the base class for installed distributions (whether PEP 376 or
    legacy).
    """

    hasher = None

    def __init__(self, metadata, path, env=None):
        """
        Initialise an instance.
        :param metadata: An instance of :class:`Metadata` which describes the
                         distribution. This will normally have been initialised
                         from a metadata file in the ``path``.
        :param path:     The path of the ``.dist-info`` or ``.egg-info``
                         directory for the distribution.
        :param env:      This is normally the :class:`DistributionPath`
                         instance where this distribution was found.
        """
        super(BaseInstalledDistribution, self).__init__(metadata)
        self.path = path
        self.dist_path = env

    def get_hash(self, data, hasher=None):
        """
        Get the hash of some data, using a particular hash algorithm, if
        specified.

        :param data: The data to be hashed.
        :type data: bytes
        :param hasher: The name of a hash implementation, supported by hashlib,
                       or ``None``. Examples of valid values are ``'sha1'``,
                       ``'sha224'``, ``'sha384'``, '``sha256'``, ``'md5'`` and
                       ``'sha512'``. If no hasher is specified, the ``hasher``
                       attribute of the :class:`InstalledDistribution` instance
                       is used. If the hasher is determined to be ``None``, MD5
                       is used as the hashing algorithm.
        :returns: The hash of the data. If a hasher was explicitly specified,
                  the returned hash will be prefixed with the specified hasher
                  followed by '='.
        :rtype: str
        """
        if hasher is None:
            hasher = self.hasher
        if hasher is None:
            hasher = hashlib.md5
            prefix = ''
        else:
            hasher = getattr(hashlib, hasher)
            prefix = '%s=' % self.hasher
        digest = hasher(data).digest()
        digest = base64.urlsafe_b64encode(digest).rstrip(b'=').decode('ascii')
        return '%s%s' % (prefix, digest)


class InstalledDistribution(BaseInstalledDistribution):
    """
    Created with the *path* of the ``.dist-info`` directory provided to the
    constructor. It reads the metadata contained in ``pydist.json`` when it is
    instantiated., or uses a passed in Metadata instance (useful for when
    dry-run mode is being used).
    """

    hasher = 'sha256'

    def __init__(self, path, metadata=None, env=None):
        self.modules = []
        self.finder = finder = resources.finder_for_path(path)
        if finder is None:
            raise ValueError('finder unavailable for %s' % path)
        if env and env._cache_enabled and path in env._cache.path:
            metadata = env._cache.path[path].metadata
        elif metadata is None:
            r = finder.find(METADATA_FILENAME)
            # Temporary - for Wheel 0.23 support
            if r is None:
                r = finder.find(WHEEL_METADATA_FILENAME)
            # Temporary - for legacy support
            if r is None:
                r = finder.find('METADATA')
            if r is None:
                raise ValueError('no %s found in %s' % (METADATA_FILENAME,
                                                        path))
            with contextlib.closing(r.as_stream()) as stream:
                metadata = Metadata(fileobj=stream, scheme='legacy')

        super(InstalledDistribution, self).__init__(metadata, path, env)

        if env and env._cache_enabled:
            env._cache.add(self)

        r = finder.find('REQUESTED')
        self.requested = r is not None
        p  = os.path.join(path, 'top_level.txt')
        if os.path.exists(p):
            with open(p, 'rb') as f:
                data = f.read()
            self.modules = data.splitlines()

    def __repr__(self):
        return '<InstalledDistribution %r %s at %r>' % (
            self.name, self.version, self.path)

    def __str__(self):
        return "%s %s" % (self.name, self.version)

    def _get_records(self):
        """
        Get the list of installed files for the distribution
        :return: A list of tuples of path, hash and size. Note that hash and
                 size might be ``None`` for some entries. The path is exactly
                 as stored in the file (which is as in PEP 376).
        """
        results = []
        r = self.get_distinfo_resource('RECORD')
        with contextlib.closing(r.as_stream()) as stream:
            with CSVReader(stream=stream) as record_reader:
                # Base location is parent dir of .dist-info dir
                #base_location = os.path.dirname(self.path)
                #base_location = os.path.abspath(base_location)
                for row in record_reader:
                    missing = [None for i in range(len(row), 3)]
                    path, checksum, size = row + missing
                    #if not os.path.isabs(path):
                    #    path = path.replace('/', os.sep)
                    #    path = os.path.join(base_location, path)
                    results.append((path, checksum, size))
        return results

    @cached_property
    def exports(self):
        """
        Return the information exported by this distribution.
        :return: A dictionary of exports, mapping an export category to a dict
                 of :class:`ExportEntry` instances describing the individual
                 export entries, and keyed by name.
        """
        result = {}
        r = self.get_distinfo_resource(EXPORTS_FILENAME)
        if r:
            result = self.read_exports()
        return result

    def read_exports(self):
        """
        Read exports data from a file in .ini format.

        :return: A dictionary of exports, mapping an export category to a list
                 of :class:`ExportEntry` instances describing the individual
                 export entries.
        """
        result = {}
        r = self.get_distinfo_resource(EXPORTS_FILENAME)
        if r:
            with contextlib.closing(r.as_stream()) as stream:
                result = read_exports(stream)
        return result

    def write_exports(self, exports):
        """
        Write a dictionary of exports to a file in .ini format.
        :param exports: A dictionary of exports, mapping an export category to
                        a list of :class:`ExportEntry` instances describing the
                        individual export entries.
        """
        rf = self.get_distinfo_file(EXPORTS_FILENAME)
        with open(rf, 'w') as f:
            write_exports(exports, f)

    def get_resource_path(self, relative_path):
        """
        NOTE: This API may change in the future.

        Return the absolute path to a resource file with the given relative
        path.

        :param relative_path: The path, relative to .dist-info, of the resource
                              of interest.
        :return: The absolute path where the resource is to be found.
        """
        r = self.get_distinfo_resource('RESOURCES')
        with contextlib.closing(r.as_stream()) as stream:
            with CSVReader(stream=stream) as resources_reader:
                for relative, destination in resources_reader:
                    if relative == relative_path:
                        return destination
        raise KeyError('no resource file with relative path %r '
                       'is installed' % relative_path)

    def list_installed_files(self):
        """
        Iterates over the ``RECORD`` entries and returns a tuple
        ``(path, hash, size)`` for each line.

        :returns: iterator of (path, hash, size)
        """
        for result in self._get_records():
            yield result

    def write_installed_files(self, paths, prefix, dry_run=False):
        """
        Writes the ``RECORD`` file, using the ``paths`` iterable passed in. Any
        existing ``RECORD`` file is silently overwritten.

        prefix is used to determine when to write absolute paths.
        """
        prefix = os.path.join(prefix, '')
        base = os.path.dirname(self.path)
        base_under_prefix = base.startswith(prefix)
        base = os.path.join(base, '')
        record_path = self.get_distinfo_file('RECORD')
        logger.info('creating %s', record_path)
        if dry_run:
            return None
        with CSVWriter(record_path) as writer:
            for path in paths:
                if os.path.isdir(path) or path.endswith(('.pyc', '.pyo')):
                    # do not put size and hash, as in PEP-376
                    hash_value = size = ''
                else:
                    size = '%d' % os.path.getsize(path)
                    with open(path, 'rb') as fp:
                        hash_value = self.get_hash(fp.read())
                if path.startswith(base) or (base_under_prefix and
                                             path.startswith(prefix)):
                    path = os.path.relpath(path, base)
                writer.writerow((path, hash_value, size))

            # add the RECORD file itself
            if record_path.startswith(base):
                record_path = os.path.relpath(record_path, base)
            writer.writerow((record_path, '', ''))
        return record_path

    def check_installed_files(self):
        """
        Checks that the hashes and sizes of the files in ``RECORD`` are
        matched by the files themselves. Returns a (possibly empty) list of
        mismatches. Each entry in the mismatch list will be a tuple consisting
        of the path, 'exists', 'size' or 'hash' according to what didn't match
        (existence is checked first, then size, then hash), the expected
        value and the actual value.
        """
        mismatches = []
        base = os.path.dirname(self.path)
        record_path = self.get_distinfo_file('RECORD')
        for path, hash_value, size in self.list_installed_files():
            if not os.path.isabs(path):
                path = os.path.join(base, path)
            if path == record_path:
                continue
            if not os.path.exists(path):
                mismatches.append((path, 'exists', True, False))
            elif os.path.isfile(path):
                actual_size = str(os.path.getsize(path))
                if size and actual_size != size:
                    mismatches.append((path, 'size', size, actual_size))
                elif hash_value:
                    if '=' in hash_value:
                        hasher = hash_value.split('=', 1)[0]
                    else:
                        hasher = None

                    with open(path, 'rb') as f:
                        actual_hash = self.get_hash(f.read(), hasher)
                        if actual_hash != hash_value:
                            mismatches.append((path, 'hash', hash_value, actual_hash))
        return mismatches

    @cached_property
    def shared_locations(self):
        """
        A dictionary of shared locations whose keys are in the set 'prefix',
        'purelib', 'platlib', 'scripts', 'headers', 'data' and 'namespace'.
        The corresponding value is the absolute path of that category for
        this distribution, and takes into account any paths selected by the
        user at installation time (e.g. via command-line arguments). In the
        case of the 'namespace' key, this would be a list of absolute paths
        for the roots of namespace packages in this distribution.

        The first time this property is accessed, the relevant information is
        read from the SHARED file in the .dist-info directory.
        """
        result = {}
        shared_path = os.path.join(self.path, 'SHARED')
        if os.path.isfile(shared_path):
            with codecs.open(shared_path, 'r', encoding='utf-8') as f:
                lines = f.read().splitlines()
            for line in lines:
                key, value = line.split('=', 1)
                if key == 'namespace':
                    result.setdefault(key, []).append(value)
                else:
                    result[key] = value
        return result

    def write_shared_locations(self, paths, dry_run=False):
        """
        Write shared location information to the SHARED file in .dist-info.
        :param paths: A dictionary as described in the documentation for
        :meth:`shared_locations`.
        :param dry_run: If True, the action is logged but no file is actually
                        written.
        :return: The path of the file written to.
        """
        shared_path = os.path.join(self.path, 'SHARED')
        logger.info('creating %s', shared_path)
        if dry_run:
            return None
        lines = []
        for key in ('prefix', 'lib', 'headers', 'scripts', 'data'):
            path = paths[key]
            if os.path.isdir(paths[key]):
                lines.append('%s=%s' % (key,  path))
        for ns in paths.get('namespace', ()):
            lines.append('namespace=%s' % ns)

        with codecs.open(shared_path, 'w', encoding='utf-8') as f:
            f.write('\n'.join(lines))
        return shared_path

    def get_distinfo_resource(self, path):
        if path not in DIST_FILES:
            raise DistlibException('invalid path for a dist-info file: '
                                   '%r at %r' % (path, self.path))
        finder = resources.finder_for_path(self.path)
        if finder is None:
            raise DistlibException('Unable to get a finder for %s' % self.path)
        return finder.find(path)

    def get_distinfo_file(self, path):
        """
        Returns a path located under the ``.dist-info`` directory. Returns a
        string representing the path.

        :parameter path: a ``'/'``-separated path relative to the
                         ``.dist-info`` directory or an absolute path;
                         If *path* is an absolute path and doesn't start
                         with the ``.dist-info`` directory path,
                         a :class:`DistlibException` is raised
        :type path: str
        :rtype: str
        """
        # Check if it is an absolute path  # XXX use relpath, add tests
        if path.find(os.sep) >= 0:
            # it's an absolute path?
            distinfo_dirname, path = path.split(os.sep)[-2:]
            if distinfo_dirname != self.path.split(os.sep)[-1]:
                raise DistlibException(
                    'dist-info file %r does not belong to the %r %s '
                    'distribution' % (path, self.name, self.version))

        # The file must be relative
        if path not in DIST_FILES:
            raise DistlibException('invalid path for a dist-info file: '
                                   '%r at %r' % (path, self.path))

        return os.path.join(self.path, path)

    def list_distinfo_files(self):
        """
        Iterates over the ``RECORD`` entries and returns paths for each line if
        the path is pointing to a file located in the ``.dist-info`` directory
        or one of its subdirectories.

        :returns: iterator of paths
        """
        base = os.path.dirname(self.path)
        for path, checksum, size in self._get_records():
            # XXX add separator or use real relpath algo
            if not os.path.isabs(path):
                path = os.path.join(base, path)
            if path.startswith(self.path):
                yield path

    def __eq__(self, other):
        return (isinstance(other, InstalledDistribution) and
                self.path == other.path)

    # See http://docs.python.org/reference/datamodel#object.__hash__
    __hash__ = object.__hash__


class EggInfoDistribution(BaseInstalledDistribution):
    """Created with the *path* of the ``.egg-info`` directory or file provided
    to the constructor. It reads the metadata contained in the file itself, or
    if the given path happens to be a directory, the metadata is read from the
    file ``PKG-INFO`` under that directory."""

    requested = True    # as we have no way of knowing, assume it was
    shared_locations = {}

    def __init__(self, path, env=None):
        def set_name_and_version(s, n, v):
            s.name = n
            s.key = n.lower()   # for case-insensitive comparisons
            s.version = v

        self.path = path
        self.dist_path = env
        if env and env._cache_enabled and path in env._cache_egg.path:
            metadata = env._cache_egg.path[path].metadata
            set_name_and_version(self, metadata.name, metadata.version)
        else:
            metadata = self._get_metadata(path)

            # Need to be set before caching
            set_name_and_version(self, metadata.name, metadata.version)

            if env and env._cache_enabled:
                env._cache_egg.add(self)
        super(EggInfoDistribution, self).__init__(metadata, path, env)

    def _get_metadata(self, path):
        requires = None

        def parse_requires_data(data):
            """Create a list of dependencies from a requires.txt file.

            *data*: the contents of a setuptools-produced requires.txt file.
            """
            reqs = []
            lines = data.splitlines()
            for line in lines:
                line = line.strip()
                if line.startswith('['):
                    logger.warning('Unexpected line: quitting requirement scan: %r',
                                   line)
                    break
                r = parse_requirement(line)
                if not r:
                    logger.warning('Not recognised as a requirement: %r', line)
                    continue
                if r.extras:
                    logger.warning('extra requirements in requires.txt are '
                                   'not supported')
                if not r.constraints:
                    reqs.append(r.name)
                else:
                    cons = ', '.join('%s%s' % c for c in r.constraints)
                    reqs.append('%s (%s)' % (r.name, cons))
            return reqs

        def parse_requires_path(req_path):
            """Create a list of dependencies from a requires.txt file.

            *req_path*: the path to a setuptools-produced requires.txt file.
            """

            reqs = []
            try:
                with codecs.open(req_path, 'r', 'utf-8') as fp:
                    reqs = parse_requires_data(fp.read())
            except IOError:
                pass
            return reqs

        tl_path = tl_data = None
        if path.endswith('.egg'):
            if os.path.isdir(path):
                p = os.path.join(path, 'EGG-INFO')
                meta_path = os.path.join(p, 'PKG-INFO')
                metadata = Metadata(path=meta_path, scheme='legacy')
                req_path = os.path.join(p, 'requires.txt')
                tl_path = os.path.join(p, 'top_level.txt')
                requires = parse_requires_path(req_path)
            else:
                # FIXME handle the case where zipfile is not available
                zipf = zipimport.zipimporter(path)
                fileobj = StringIO(
                    zipf.get_data('EGG-INFO/PKG-INFO').decode('utf8'))
                metadata = Metadata(fileobj=fileobj, scheme='legacy')
                try:
                    data = zipf.get_data('EGG-INFO/requires.txt')
                    tl_data = zipf.get_data('EGG-INFO/top_level.txt').decode('utf-8')
                    requires = parse_requires_data(data.decode('utf-8'))
                except IOError:
                    requires = None
        elif path.endswith('.egg-info'):
            if os.path.isdir(path):
                req_path = os.path.join(path, 'requires.txt')
                requires = parse_requires_path(req_path)
                path = os.path.join(path, 'PKG-INFO')
                tl_path = os.path.join(path, 'top_level.txt')
            metadata = Metadata(path=path, scheme='legacy')
        else:
            raise DistlibException('path must end with .egg-info or .egg, '
                                   'got %r' % path)

        if requires:
            metadata.add_requirements(requires)
        # look for top-level modules in top_level.txt, if present
        if tl_data is None:
            if tl_path is not None and os.path.exists(tl_path):
                with open(tl_path, 'rb') as f:
                    tl_data = f.read().decode('utf-8')
        if not tl_data:
            tl_data = []
        else:
            tl_data = tl_data.splitlines()
        self.modules = tl_data
        return metadata

    def __repr__(self):
        return '<EggInfoDistribution %r %s at %r>' % (
            self.name, self.version, self.path)

    def __str__(self):
        return "%s %s" % (self.name, self.version)

    def check_installed_files(self):
        """
        Checks that the hashes and sizes of the files in ``RECORD`` are
        matched by the files themselves. Returns a (possibly empty) list of
        mismatches. Each entry in the mismatch list will be a tuple consisting
        of the path, 'exists', 'size' or 'hash' according to what didn't match
        (existence is checked first, then size, then hash), the expected
        value and the actual value.
        """
        mismatches = []
        record_path = os.path.join(self.path, 'installed-files.txt')
        if os.path.exists(record_path):
            for path, _, _ in self.list_installed_files():
                if path == record_path:
                    continue
                if not os.path.exists(path):
                    mismatches.append((path, 'exists', True, False))
        return mismatches

    def list_installed_files(self):
        """
        Iterates over the ``installed-files.txt`` entries and returns a tuple
        ``(path, hash, size)`` for each line.

        :returns: a list of (path, hash, size)
        """

        def _md5(path):
            f = open(path, 'rb')
            try:
                content = f.read()
            finally:
                f.close()
            return hashlib.md5(content).hexdigest()

        def _size(path):
            return os.stat(path).st_size

        record_path = os.path.join(self.path, 'installed-files.txt')
        result = []
        if os.path.exists(record_path):
            with codecs.open(record_path, 'r', encoding='utf-8') as f:
                for line in f:
                    line = line.strip()
                    p = os.path.normpath(os.path.join(self.path, line))
                    # "./" is present as a marker between installed files
                    # and installation metadata files
                    if not os.path.exists(p):
                        logger.warning('Non-existent file: %s', p)
                        # Chaquopy: added True: this may happen when a package overrides
                        # build_ext without overriding get_outputs (#5699).
                        if True or p.endswith(('.pyc', '.pyo')):
                            continue
                        #otherwise fall through and fail
                    if not os.path.isdir(p):
                        result.append((p, _md5(p), _size(p)))
            result.append((record_path, None, None))
        return result

    def list_distinfo_files(self, absolute=False):
        """
        Iterates over the ``installed-files.txt`` entries and returns paths for
        each line if the path is pointing to a file located in the
        ``.egg-info`` directory or one of its subdirectories.

        :parameter absolute: If *absolute* is ``True``, each returned path is
                          transformed into a local absolute path. Otherwise the
                          raw value from ``installed-files.txt`` is returned.
        :type absolute: boolean
        :returns: iterator of paths
        """
        record_path = os.path.join(self.path, 'installed-files.txt')
        if os.path.exists(record_path):
            skip = True
            with codecs.open(record_path, 'r', encoding='utf-8') as f:
                for line in f:
                    line = line.strip()
                    if line == './':
                        skip = False
                        continue
                    if not skip:
                        p = os.path.normpath(os.path.join(self.path, line))
                        if p.startswith(self.path):
                            if absolute:
                                yield p
                            else:
                                yield line

    def __eq__(self, other):
        return (isinstance(other, EggInfoDistribution) and
                self.path == other.path)

    # See http://docs.python.org/reference/datamodel#object.__hash__
    __hash__ = object.__hash__

new_dist_class = InstalledDistribution
old_dist_class = EggInfoDistribution


class DependencyGraph(object):
    """
    Represents a dependency graph between distributions.

    The dependency relationships are stored in an ``adjacency_list`` that maps
    distributions to a list of ``(other, label)`` tuples where  ``other``
    is a distribution and the edge is labeled with ``label`` (i.e. the version
    specifier, if such was provided). Also, for more efficient traversal, for
    every distribution ``x``, a list of predecessors is kept in
    ``reverse_list[x]``. An edge from distribution ``a`` to
    distribution ``b`` means that ``a`` depends on ``b``. If any missing
    dependencies are found, they are stored in ``missing``, which is a
    dictionary that maps distributions to a list of requirements that were not
    provided by any other distributions.
    """

    def __init__(self):
        self.adjacency_list = {}
        self.reverse_list = {}
        self.missing = {}

    def add_distribution(self, distribution):
        """Add the *distribution* to the graph.

        :type distribution: :class:`distutils2.database.InstalledDistribution`
                            or :class:`distutils2.database.EggInfoDistribution`
        """
        self.adjacency_list[distribution] = []
        self.reverse_list[distribution] = []
        #self.missing[distribution] = []

    def add_edge(self, x, y, label=None):
        """Add an edge from distribution *x* to distribution *y* with the given
        *label*.

        :type x: :class:`distutils2.database.InstalledDistribution` or
                 :class:`distutils2.database.EggInfoDistribution`
        :type y: :class:`distutils2.database.InstalledDistribution` or
                 :class:`distutils2.database.EggInfoDistribution`
        :type label: ``str`` or ``None``
        """
        self.adjacency_list[x].append((y, label))
        # multiple edges are allowed, so be careful
        if x not in self.reverse_list[y]:
            self.reverse_list[y].append(x)

    def add_missing(self, distribution, requirement):
        """
        Add a missing *requirement* for the given *distribution*.

        :type distribution: :class:`distutils2.database.InstalledDistribution`
                            or :class:`distutils2.database.EggInfoDistribution`
        :type requirement: ``str``
        """
        logger.debug('%s missing %r', distribution, requirement)
        self.missing.setdefault(distribution, []).append(requirement)

    def _repr_dist(self, dist):
        return '%s %s' % (dist.name, dist.version)

    def repr_node(self, dist, level=1):
        """Prints only a subgraph"""
        output = [self._repr_dist(dist)]
        for other, label in self.adjacency_list[dist]:
            dist = self._repr_dist(other)
            if label is not None:
                dist = '%s [%s]' % (dist, label)
            output.append('    ' * level + str(dist))
            suboutput = self.repr_node(other, level + 1)
            subs = suboutput.split('\n')
            output.extend(subs[1:])
        return '\n'.join(output)

    def to_dot(self, f, skip_disconnected=True):
        """Writes a DOT output for the graph to the provided file *f*.

        If *skip_disconnected* is set to ``True``, then all distributions
        that are not dependent on any other distribution are skipped.

        :type f: has to support ``file``-like operations
        :type skip_disconnected: ``bool``
        """
        disconnected = []

        f.write("digraph dependencies {\n")
        for dist, adjs in self.adjacency_list.items():
            if len(adjs) == 0 and not skip_disconnected:
                disconnected.append(dist)
            for other, label in adjs:
                if not label is None:
                    f.write('"%s" -> "%s" [label="%s"]\n' %
                            (dist.name, other.name, label))
                else:
                    f.write('"%s" -> "%s"\n' % (dist.name, other.name))
        if not skip_disconnected and len(disconnected) > 0:
            f.write('subgraph disconnected {\n')
            f.write('label = "Disconnected"\n')
            f.write('bgcolor = red\n')

            for dist in disconnected:
                f.write('"%s"' % dist.name)
                f.write('\n')
            f.write('}\n')
        f.write('}\n')

    def topological_sort(self):
        """
        Perform a topological sort of the graph.
        :return: A tuple, the first element of which is a topologically sorted
                 list of distributions, and the second element of which is a
                 list of distributions that cannot be sorted because they have
                 circular dependencies and so form a cycle.
        """
        result = []
        # Make a shallow copy of the adjacency list
        alist = {}
        for k, v in self.adjacency_list.items():
            alist[k] = v[:]
        while True:
            # See what we can remove in this run
            to_remove = []
            for k, v in list(alist.items())[:]:
                if not v:
                    to_remove.append(k)
                    del alist[k]
            if not to_remove:
                # What's left in alist (if anything) is a cycle.
                break
            # Remove from the adjacency list of others
            for k, v in alist.items():
                alist[k] = [(d, r) for d, r in v if d not in to_remove]
            logger.debug('Moving to result: %s',
                         ['%s (%s)' % (d.name, d.version) for d in to_remove])
            result.extend(to_remove)
        return result, list(alist.keys())

    def __repr__(self):
        """Representation of the graph"""
        output = []
        for dist, adjs in self.adjacency_list.items():
            output.append(self.repr_node(dist))
        return '\n'.join(output)


def make_graph(dists, scheme='default'):
    """Makes a dependency graph from the given distributions.

    :parameter dists: a list of distributions
    :type dists: list of :class:`distutils2.database.InstalledDistribution` and
                 :class:`distutils2.database.EggInfoDistribution` instances
    :rtype: a :class:`DependencyGraph` instance
    """
    scheme = get_scheme(scheme)
    graph = DependencyGraph()
    provided = {}  # maps names to lists of (version, dist) tuples

    # first, build the graph and find out what's provided
    for dist in dists:
        graph.add_distribution(dist)

        for p in dist.provides:
            name, version = parse_name_and_version(p)
            logger.debug('Add to provided: %s, %s, %s', name, version, dist)
            provided.setdefault(name, []).append((version, dist))

    # now make the edges
    for dist in dists:
        requires = (dist.run_requires | dist.meta_requires |
                    dist.build_requires | dist.dev_requires)
        for req in requires:
            try:
                matcher = scheme.matcher(req)
            except UnsupportedVersionError:
                # XXX compat-mode if cannot read the version
                logger.warning('could not read version %r - using name only',
                               req)
                name = req.split()[0]
                matcher = scheme.matcher(name)

            name = matcher.key   # case-insensitive

            matched = False
            if name in provided:
                for version, provider in provided[name]:
                    try:
                        match = matcher.match(version)
                    except UnsupportedVersionError:
                        match = False

                    if match:
                        graph.add_edge(dist, provider, req)
                        matched = True
                        break
            if not matched:
                graph.add_missing(dist, req)
    return graph


def get_dependent_dists(dists, dist):
    """Recursively generate a list of distributions from *dists* that are
    dependent on *dist*.

    :param dists: a list of distributions
    :param dist: a distribution, member of *dists* for which we are interested
    """
    if dist not in dists:
        raise DistlibException('given distribution %r is not a member '
                               'of the list' % dist.name)
    graph = make_graph(dists)

    dep = [dist]  # dependent distributions
    todo = graph.reverse_list[dist]  # list of nodes we should inspect

    while todo:
        d = todo.pop()
        dep.append(d)
        for succ in graph.reverse_list[d]:
            if succ not in dep:
                todo.append(succ)

    dep.pop(0)  # remove dist from dep, was there to prevent infinite loops
    return dep


def get_required_dists(dists, dist):
    """Recursively generate a list of distributions from *dists* that are
    required by *dist*.

    :param dists: a list of distributions
    :param dist: a distribution, member of *dists* for which we are interested
    """
    if dist not in dists:
        raise DistlibException('given distribution %r is not a member '
                               'of the list' % dist.name)
    graph = make_graph(dists)

    req = []  # required distributions
    todo = graph.adjacency_list[dist]  # list of nodes we should inspect

    while todo:
        d = todo.pop()[0]
        req.append(d)
        for pred in graph.adjacency_list[d]:
            if pred not in req:
                todo.append(pred)

    return req


def make_dist(name, version, **kwargs):
    """
    A convenience method for making a dist given just a name and version.
    """
    summary = kwargs.pop('summary', 'Placeholder for summary')
    md = Metadata(**kwargs)
    md.name = name
    md.version = version
    md.summary = summary or 'Placeholder for summary'
    return Distribution(md)<|MERGE_RESOLUTION|>--- conflicted
+++ resolved
@@ -133,14 +133,9 @@
                 if not r or r.path in seen:
                     continue
                 if self._include_dist and entry.endswith(DISTINFO_EXT):
-<<<<<<< HEAD
-                    possible_filenames = ["METADATA",  # Chaquopy: added.
-                                          METADATA_FILENAME, WHEEL_METADATA_FILENAME]
-=======
                     possible_filenames = [METADATA_FILENAME,
                                           WHEEL_METADATA_FILENAME,
                                           LEGACY_METADATA_FILENAME]
->>>>>>> 57291dcc
                     for metadata_filename in possible_filenames:
                         metadata_path = posixpath.join(entry, metadata_filename)
                         pydist = finder.find(metadata_path)
