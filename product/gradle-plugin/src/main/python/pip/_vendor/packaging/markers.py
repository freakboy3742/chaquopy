--- conflicted
+++ resolved
@@ -240,13 +240,10 @@
         version += kind[0] + str(info.serial)
     return version
 
-
-# Chaquopy: changed to use markers of the target platform rather than the build platform.
+# Chaquopy: this variable is set in cli/cmdoptions.py.
+python_version_info = None
+
 def default_environment():
-<<<<<<< HEAD
-    import pip
-    python_version = pip.options.python_full_version
-=======
     if hasattr(sys, "implementation"):
         iver = format_full_version(sys.implementation.version)
         implementation_name = sys.implementation.name
@@ -254,19 +251,19 @@
         iver = "0"
         implementation_name = ""
 
->>>>>>> 57291dcc
+    # Chaquopy: changed to use markers of the target platform rather than the build platform.
     return {
         "implementation_name": "cpython",
-        "implementation_version": python_version,
+        "implementation_version": ".".join(str(x) for x in python_version_info),
         "os_name": "posix",
-        "platform_machine": "",
+        "platform_machine": "",  # Not needed yet.
         "platform_release": "",
         "platform_system": "Linux",
         "platform_version": "",
-        "python_full_version": python_version,
+        "python_full_version": ".".join(str(x) for x in python_version_info),
         "platform_python_implementation": "CPython",
-        "python_version": python_version[:3],
-        "sys_platform": "linux2" if python_version.startswith("2.") else "linux",
+        "python_version": ".".join(str(x) for x in python_version_info[:2]),
+        "sys_platform": "linux",
     }
 
 
