--- conflicted
+++ resolved
@@ -380,28 +380,10 @@
         else:
             yield kinds.ENV, []
 
-<<<<<<< HEAD
-        # Chaquopy: made --isolated apply to ALL configuration files.
-        if not self.isolated:
-            # at the base we have any global configuration
-            yield kinds.GLOBAL, list(site_config_files)
-
-            # per-user configuration next
-            should_load_user_config = not self.isolated and not (
-                config_file and os.path.exists(config_file)
-            )
-            if should_load_user_config:
-                # The legacy config file is overridden by the new config file
-                yield kinds.USER, [legacy_config_file, new_config_file]
-
-            # finally virtualenv configuration first trumping others
-            if running_under_virtualenv():
-                yield kinds.VENV, [venv_config_file]
-=======
         config_files = get_configuration_files()
 
         # at the base we have any global configuration
-        yield kinds.GLOBAL, config_files[kinds.GLOBAL]
+        # Chaquopy disabled: yield kinds.GLOBAL, config_files[kinds.GLOBAL]
 
         # per-user configuration next
         should_load_user_config = not self.isolated and not (
@@ -412,8 +394,7 @@
             yield kinds.USER, config_files[kinds.USER]
 
         # finally virtualenv configuration first trumping others
-        yield kinds.SITE, config_files[kinds.SITE]
->>>>>>> 57291dcc
+        # Chaquopy disabled: yield kinds.SITE, config_files[kinds.SITE]
 
     def _get_parser_to_modify(self):
         # type: () -> Tuple[str, RawConfigParser]
