--- conflicted
+++ resolved
@@ -37,14 +37,7 @@
         return True
     requires_python_specifier = specifiers.SpecifierSet(requires_python)
 
-<<<<<<< HEAD
-    # We only use major.minor.micro
-    # Chaquopy: use version from target Python rather than build Python.
-    import pip
-    python_version = version.parse(pip.options.python_full_version)
-=======
     python_version = version.parse('.'.join(map(str, version_info)))
->>>>>>> 57291dcc
     return python_version in requires_python_specifier
 
 
