from __future__ import absolute_import

import contextlib
import errno
import getpass
import io
# we have a submodule named 'logging' which would shadow this if we used the
# regular name:
import logging as std_logging
import os
import posixpath
import re
import shutil
import stat
import subprocess
import sys
import tarfile
import zipfile
from collections import deque

from pip._vendor import pkg_resources
# NOTE: retrying is not annotated in typeshed as on 2017-07-17, which is
#       why we ignore the type on this import.
from pip._vendor.retrying import retry  # type: ignore
from pip._vendor.six import PY2, text_type
from pip._vendor.six.moves import input, shlex_quote
from pip._vendor.six.moves.urllib import parse as urllib_parse
from pip._vendor.six.moves.urllib import request as urllib_request
from pip._vendor.six.moves.urllib.parse import unquote as urllib_unquote

from pip import __version__
from pip._internal.exceptions import CommandError, InstallationError
from pip._internal.locations import site_packages, user_site
from pip._internal.utils.compat import (
    WINDOWS, console_to_str, expanduser, stdlib_pkgs, str_to_display,
)
from pip._internal.utils.marker_files import write_delete_marker_file
from pip._internal.utils.typing import MYPY_CHECK_RUNNING
from pip._internal.utils.virtualenv import (
    running_under_virtualenv, virtualenv_no_global,
)

if PY2:
    from io import BytesIO as StringIO
else:
    from io import StringIO

if MYPY_CHECK_RUNNING:
    from typing import (
        Any, AnyStr, Container, Iterable, List, Mapping, Match, Optional, Text,
        Tuple, Union, cast,
    )
    from pip._vendor.pkg_resources import Distribution
    from pip._internal.models.link import Link
    from pip._internal.utils.ui import SpinnerInterface

    VersionInfo = Tuple[int, int, int]
else:
    # typing's cast() is needed at runtime, but we don't want to import typing.
    # Thus, we use a dummy no-op version, which we tell mypy to ignore.
    def cast(type_, value):  # type: ignore
        return value


__all__ = ['rmtree', 'display_path', 'backup_dir',
           'ask', 'splitext',
           'format_size', 'is_installable_dir',
           'is_svn_page', 'file_contents',
           'split_leading_dir', 'has_leading_dir',
           'normalize_path',
           'renames', 'get_prog',
           'unzip_file', 'untar_file', 'unpack_file', 'call_subprocess',
           'captured_stdout', 'ensure_dir',
           'ARCHIVE_EXTENSIONS', 'SUPPORTED_EXTENSIONS', 'WHEEL_EXTENSION',
           'get_installed_version', 'remove_auth_from_url']


logger = std_logging.getLogger(__name__)
subprocess_logger = std_logging.getLogger('pip.subprocessor')

LOG_DIVIDER = '----------------------------------------'

WHEEL_EXTENSION = '.whl'
BZ2_EXTENSIONS = ('.tar.bz2', '.tbz')
XZ_EXTENSIONS = ('.tar.xz', '.txz', '.tlz', '.tar.lz', '.tar.lzma')
ZIP_EXTENSIONS = ('.zip', WHEEL_EXTENSION)
TAR_EXTENSIONS = ('.tar.gz', '.tgz', '.tar')
ARCHIVE_EXTENSIONS = (
    ZIP_EXTENSIONS + BZ2_EXTENSIONS + TAR_EXTENSIONS + XZ_EXTENSIONS)
SUPPORTED_EXTENSIONS = ZIP_EXTENSIONS + TAR_EXTENSIONS

try:
    import bz2  # noqa
    SUPPORTED_EXTENSIONS += BZ2_EXTENSIONS
except ImportError:
    logger.debug('bz2 module is not available')

try:
    # Only for Python 3.3+
    import lzma  # noqa
    SUPPORTED_EXTENSIONS += XZ_EXTENSIONS
except ImportError:
    logger.debug('lzma module is not available')


def get_pip_version():
    # type: () -> str
    pip_pkg_dir = os.path.join(os.path.dirname(__file__), "..", "..")
    pip_pkg_dir = os.path.abspath(pip_pkg_dir)

    return (
        'pip {} from {} (python {})'.format(
            __version__, pip_pkg_dir, sys.version[:3],
        )
    )


def normalize_version_info(py_version_info):
    # type: (Tuple[int, ...]) -> Tuple[int, int, int]
    """
    Convert a tuple of ints representing a Python version to one of length
    three.

    :param py_version_info: a tuple of ints representing a Python version,
        or None to specify no version. The tuple can have any length.

    :return: a tuple of length three if `py_version_info` is non-None.
        Otherwise, return `py_version_info` unchanged (i.e. None).
    """
    if len(py_version_info) < 3:
        py_version_info += (3 - len(py_version_info)) * (0,)
    elif len(py_version_info) > 3:
        py_version_info = py_version_info[:3]

    return cast('VersionInfo', py_version_info)


def ensure_dir(path):
    # type: (AnyStr) -> None
    """os.path.makedirs without EEXIST."""
    try:
        os.makedirs(path)
    except OSError as e:
        if e.errno != errno.EEXIST:
            raise


def get_prog():
    # type: () -> str
    try:
        prog = os.path.basename(sys.argv[0])
        if prog in ('__main__.py', '-c'):
            return "%s -m pip" % sys.executable
        else:
            return prog
    except (AttributeError, TypeError, IndexError):
        pass
    return 'pip'


def rmtree(dir, ignore_errors=False):
    # type: (str, bool) -> None
    shutil.rmtree(dir, ignore_errors=ignore_errors,
                  onerror=rmtree_errorhandler)

# Chaquopy: moved @retry from top-level rmtree to here. On Windows, rmtree often gets blocked
# by the virus scanner, and when deleting very large directory trees, the total number of
# retries within the tree exceeds the limit and it gives up, even if no individual directory
# required more than 2 attempts. For performance, also reduced wait time from 500 ms to 50.
@retry(wait_fixed=50, stop_max_delay=3000)
def rmtree_errorhandler(func, path, exc_info):
    """On Windows, the files in .svn are read-only, so when rmtree() tries to
    remove them, an exception is thrown.  We catch that here, remove the
    read-only attribute, and hopefully continue without problems."""
    # if file type currently read only
    if os.stat(path).st_mode & stat.S_IREAD:
        # convert to read/write
        os.chmod(path, stat.S_IWRITE)
    # Chaquopy: retry even if we didn't change the mode.
    # use the original function to repeat the operation
    func(path)


def path_to_display(path):
    # type: (Optional[Union[str, Text]]) -> Optional[Text]
    """
    Convert a bytes (or text) path to text (unicode in Python 2) for display
    and logging purposes.

    This function should never error out. Also, this function is mainly needed
    for Python 2 since in Python 3 str paths are already text.
    """
    if path is None:
        return None
    if isinstance(path, text_type):
        return path
    # Otherwise, path is a bytes object (str in Python 2).
    try:
        display_path = path.decode(sys.getfilesystemencoding(), 'strict')
    except UnicodeDecodeError:
        # Include the full bytes to make troubleshooting easier, even though
        # it may not be very human readable.
        if PY2:
            # Convert the bytes to a readable str representation using
            # repr(), and then convert the str to unicode.
            #   Also, we add the prefix "b" to the repr() return value both
            # to make the Python 2 output look like the Python 3 output, and
            # to signal to the user that this is a bytes representation.
            display_path = str_to_display('b{!r}'.format(path))
        else:
            # Silence the "F821 undefined name 'ascii'" flake8 error since
            # in Python 3 ascii() is a built-in.
            display_path = ascii(path)  # noqa: F821

    return display_path


def display_path(path):
    # type: (Union[str, Text]) -> str
    """Gives the display value for a given path, making it relative to cwd
    if possible."""
    path = os.path.normcase(os.path.abspath(path))
    if sys.version_info[0] == 2:
        path = path.decode(sys.getfilesystemencoding(), 'replace')
        path = path.encode(sys.getdefaultencoding(), 'replace')
    if path.startswith(os.getcwd() + os.path.sep):
        path = '.' + path[len(os.getcwd()):]
    return path


def backup_dir(dir, ext='.bak'):
    # type: (str, str) -> str
    """Figure out the name of a directory to back up the given dir to
    (adding .bak, .bak2, etc)"""
    n = 1
    extension = ext
    while os.path.exists(dir + extension):
        n += 1
        extension = ext + str(n)
    return dir + extension


def ask_path_exists(message, options):
    # type: (str, Iterable[str]) -> str
    for action in os.environ.get('PIP_EXISTS_ACTION', '').split():
        if action in options:
            return action
    return ask(message, options)


def _check_no_input(message):
    # type: (str) -> None
    """Raise an error if no input is allowed."""
    if os.environ.get('PIP_NO_INPUT'):
        raise Exception(
            'No input was expected ($PIP_NO_INPUT set); question: %s' %
            message
        )


def ask(message, options):
    # type: (str, Iterable[str]) -> str
    """Ask the message interactively, with the given possible responses"""
    while 1:
        _check_no_input(message)
        response = input(message)
        response = response.strip().lower()
        if response not in options:
            print(
                'Your response (%r) was not one of the expected responses: '
                '%s' % (response, ', '.join(options))
            )
        else:
            return response


def ask_input(message):
    # type: (str) -> str
    """Ask for input interactively."""
    _check_no_input(message)
    return input(message)


def ask_password(message):
    # type: (str) -> str
    """Ask for a password interactively."""
    _check_no_input(message)
    return getpass.getpass(message)


def format_size(bytes):
    # type: (float) -> str
    if bytes > 1000 * 1000:
        return '%.1fMB' % (bytes / 1000.0 / 1000)
    elif bytes > 10 * 1000:
        return '%ikB' % (bytes / 1000)
    elif bytes > 1000:
        return '%.1fkB' % (bytes / 1000.0)
    else:
        return '%ibytes' % bytes


def is_installable_dir(path):
    # type: (str) -> bool
    """Is path is a directory containing setup.py or pyproject.toml?
    """
    if not os.path.isdir(path):
        return False
    setup_py = os.path.join(path, 'setup.py')
    if os.path.isfile(setup_py):
        return True
    pyproject_toml = os.path.join(path, 'pyproject.toml')
    if os.path.isfile(pyproject_toml):
        return True
    return False


def is_svn_page(html):
    # type: (Union[str, Text]) -> Optional[Match[Union[str, Text]]]
    """
    Returns true if the page appears to be the index page of an svn repository
    """
    return (re.search(r'<title>[^<]*Revision \d+:', html) and
            re.search(r'Powered by (?:<a[^>]*?>)?Subversion', html, re.I))


def file_contents(filename):
    # type: (str) -> Text
    with open(filename, 'rb') as fp:
        return fp.read().decode('utf-8')


def read_chunks(file, size=io.DEFAULT_BUFFER_SIZE):
    """Yield pieces of data from a file-like object until EOF."""
    while True:
        chunk = file.read(size)
        if not chunk:
            break
        yield chunk


def split_leading_dir(path):
    # type: (Union[str, Text]) -> List[Union[str, Text]]
    path = path.lstrip('/').lstrip('\\')
    if '/' in path and (('\\' in path and path.find('/') < path.find('\\')) or
                        '\\' not in path):
        return path.split('/', 1)
    elif '\\' in path:
        return path.split('\\', 1)
    else:
        return [path, '']


def has_leading_dir(paths):
    # type: (Iterable[Union[str, Text]]) -> bool
    """Returns true if all the paths have the same leading path name
    (i.e., everything is in one subdirectory in an archive)"""
    common_prefix = None
    for path in paths:
        prefix, rest = split_leading_dir(path)
        if not prefix:
            return False
        elif common_prefix is None:
            common_prefix = prefix
        elif prefix != common_prefix:
            return False
    return True


def normalize_path(path, resolve_symlinks=True):
    # type: (str, bool) -> str
    """
    Convert a path to its canonical, case-normalized, absolute version.

    """
    path = expanduser(path)
    if resolve_symlinks:
        path = os.path.realpath(path)
    else:
        path = os.path.abspath(path)
    return os.path.normcase(path)


def splitext(path):
    # type: (str) -> Tuple[str, str]
    """Like os.path.splitext, but take off .tar too"""
    base, ext = posixpath.splitext(path)
    if base.lower().endswith('.tar'):
        ext = base[-4:] + ext
        base = base[:-4]
    return base, ext


def renames(old, new):
    # type: (str, str) -> None
    """Like os.renames(), but handles renaming across devices."""
    # Implementation borrowed from os.renames().
    head, tail = os.path.split(new)
    if head and tail and not os.path.exists(head):
        os.makedirs(head)

    shutil.move(old, new)

    head, tail = os.path.split(old)
    if head and tail:
        try:
            os.removedirs(head)
        except OSError:
            pass


def is_local(path):
    # type: (str) -> bool
    """
    Return True if path is within sys.prefix, if we're running in a virtualenv.

    If we're not in a virtualenv, all paths are considered "local."

    """
    if not running_under_virtualenv():
        return True
    return normalize_path(path).startswith(normalize_path(sys.prefix))


def dist_is_local(dist):
    # type: (Distribution) -> bool
    """
    Return True if given Distribution object is installed locally
    (i.e. within current virtualenv).

    Always True if we're not in a virtualenv.

    """
    return is_local(dist_location(dist))


def dist_in_usersite(dist):
    # type: (Distribution) -> bool
    """
    Return True if given Distribution is installed in user site.
    """
    norm_path = normalize_path(dist_location(dist))
    return norm_path.startswith(normalize_path(user_site))


def dist_in_site_packages(dist):
    # type: (Distribution) -> bool
    """
    Return True if given Distribution is installed in
    sysconfig.get_python_lib().
    """
    return normalize_path(
        dist_location(dist)
    ).startswith(normalize_path(site_packages))


def dist_is_editable(dist):
    # type: (Distribution) -> bool
    """
    Return True if given Distribution is an editable install.
    """
    for path_item in sys.path:
        egg_link = os.path.join(path_item, dist.project_name + '.egg-link')
        if os.path.isfile(egg_link):
            return True
    return False


def get_installed_distributions(
        local_only=True,  # type: bool
        skip=stdlib_pkgs,  # type: Container[str]
        include_editables=True,  # type: bool
        editables_only=False,  # type: bool
        user_only=False,  # type: bool
        paths=None  # type: Optional[List[str]]
):
    # type: (...) -> List[Distribution]
    """
    Return a list of installed Distribution objects.

    If ``local_only`` is True (default), only return installations
    local to the current virtualenv, if in a virtualenv.

    ``skip`` argument is an iterable of lower-case project names to
    ignore; defaults to stdlib_pkgs

    If ``include_editables`` is False, don't report editables.

    If ``editables_only`` is True , only report editables.

    If ``user_only`` is True , only report installations in the user
    site directory.

    If ``paths`` is set, only report the distributions present at the
    specified list of locations.
    """
    if paths:
        working_set = pkg_resources.WorkingSet(paths)
    else:
        working_set = pkg_resources.working_set

    if local_only:
        local_test = dist_is_local
    else:
        def local_test(d):
            return True

    if include_editables:
        def editable_test(d):
            return True
    else:
        def editable_test(d):
            return not dist_is_editable(d)

    if editables_only:
        def editables_only_test(d):
            return dist_is_editable(d)
    else:
        def editables_only_test(d):
            return True

    if user_only:
        user_test = dist_in_usersite
    else:
        def user_test(d):
            return True

    # because of pkg_resources vendoring, mypy cannot find stub in typeshed
    return [d for d in working_set  # type: ignore
            if local_test(d) and
            d.key not in skip and
            editable_test(d) and
            editables_only_test(d) and
            user_test(d)
            ]


def egg_link_path(dist):
    # type: (Distribution) -> Optional[str]
    """
    Return the path for the .egg-link file if it exists, otherwise, None.

    There's 3 scenarios:
    1) not in a virtualenv
       try to find in site.USER_SITE, then site_packages
    2) in a no-global virtualenv
       try to find in site_packages
    3) in a yes-global virtualenv
       try to find in site_packages, then site.USER_SITE
       (don't look in global location)

    For #1 and #3, there could be odd cases, where there's an egg-link in 2
    locations.

    This method will just return the first one found.
    """
    sites = []
    if running_under_virtualenv():
        if virtualenv_no_global():
            sites.append(site_packages)
        else:
            sites.append(site_packages)
            if user_site:
                sites.append(user_site)
    else:
        if user_site:
            sites.append(user_site)
        sites.append(site_packages)

    for site in sites:
        egglink = os.path.join(site, dist.project_name) + '.egg-link'
        if os.path.isfile(egglink):
            return egglink
    return None


def dist_location(dist):
    # type: (Distribution) -> str
    """
    Get the site-packages location of this distribution. Generally
    this is dist.location, except in the case of develop-installed
    packages, where dist.location is the source code location, and we
    want to know where the egg-link file is.

    """
    egg_link = egg_link_path(dist)
    if egg_link:
        return egg_link
    return dist.location


def current_umask():
    """Get the current umask which involves having to set it temporarily."""
    mask = os.umask(0)
    os.umask(mask)
    return mask


def unzip_file(filename, location, flatten=True):
    # type: (str, str, bool) -> None
    """
    Unzip the file (with path `filename`) to the destination `location`.  All
    files are written based on system defaults and umask (i.e. permissions are
    not preserved), except that regular file members with any execute
    permissions (user, group, or world) have "chmod +x" applied after being
    written. Note that for windows, any execute changes using os.chmod are
    no-ops per the python docs.
    """
    ensure_dir(location)
    zipfp = open(filename, 'rb')
    try:
        zip = zipfile.ZipFile(zipfp, allowZip64=True)
        leading = has_leading_dir(zip.namelist()) and flatten
        for info in zip.infolist():
            name = info.filename
            fn = name
            if leading:
                fn = split_leading_dir(name)[1]
            fn = os.path.join(location, fn)
            dir = os.path.dirname(fn)
            if fn.endswith('/') or fn.endswith('\\'):
                # A directory
                ensure_dir(fn)
            else:
                ensure_dir(dir)
                # Don't use read() to avoid allocating an arbitrarily large
                # chunk of memory for the file's content
                fp = zip.open(name)
                try:
                    with open(fn, 'wb') as destfp:
                        shutil.copyfileobj(fp, destfp)
                finally:
                    fp.close()
                    mode = info.external_attr >> 16
                    # if mode and regular file and any execute permissions for
                    # user/group/world?
                    if mode and stat.S_ISREG(mode) and mode & 0o111:
                        # make dest file have execute for user/group/world
                        # (chmod +x) no-op on windows per python docs
                        os.chmod(fn, (0o777 - current_umask() | 0o111))

                    # Chaquopy: preserve timestamp to avoid unnecessary re-extraction on device.
                    import calendar, time
                    os.utime(fn, (time.time(), calendar.timegm(info.date_time)))
    finally:
        zipfp.close()


def untar_file(filename, location):
    # type: (str, str) -> None
    """
    Untar the file (with path `filename`) to the destination `location`.
    All files are written based on system defaults and umask (i.e. permissions
    are not preserved), except that regular file members with any execute
    permissions (user, group, or world) have "chmod +x" applied after being
    written.  Note that for windows, any execute changes using os.chmod are
    no-ops per the python docs.
    """
    ensure_dir(location)
    if filename.lower().endswith('.gz') or filename.lower().endswith('.tgz'):
        mode = 'r:gz'
    elif filename.lower().endswith(BZ2_EXTENSIONS):
        mode = 'r:bz2'
    elif filename.lower().endswith(XZ_EXTENSIONS):
        mode = 'r:xz'
    elif filename.lower().endswith('.tar'):
        mode = 'r'
    else:
        logger.warning(
            'Cannot determine compression type for file %s', filename,
        )
        mode = 'r:*'
    tar = tarfile.open(filename, mode)
    try:
        leading = has_leading_dir([
            member.name for member in tar.getmembers()
        ])
        for member in tar.getmembers():
            fn = member.name
            if leading:
                # https://github.com/python/mypy/issues/1174
                fn = split_leading_dir(fn)[1]  # type: ignore
            path = os.path.join(location, fn)
            if member.isdir():
                ensure_dir(path)
            elif member.issym():
                try:
                    # https://github.com/python/typeshed/issues/2673
                    tar._extract_member(member, path)  # type: ignore
                except Exception as exc:
                    # Some corrupt tar files seem to produce this
                    # (specifically bad symlinks)
                    logger.warning(
                        'In the tar file %s the member %s is invalid: %s',
                        filename, member.name, exc,
                    )
                    continue
            else:
                try:
                    fp = tar.extractfile(member)
                except (KeyError, AttributeError) as exc:
                    # Some corrupt tar files seem to produce this
                    # (specifically bad symlinks)
                    logger.warning(
                        'In the tar file %s the member %s is invalid: %s',
                        filename, member.name, exc,
                    )
                    continue
                ensure_dir(os.path.dirname(path))
                with open(path, 'wb') as destfp:
                    shutil.copyfileobj(fp, destfp)
                fp.close()
                # Update the timestamp (useful for cython compiled files)
                # https://github.com/python/typeshed/issues/2673
                tar.utime(member, path)  # type: ignore
                # member have any execute permissions for user/group/world?
                if member.mode & 0o111:
                    # make dest file have execute for user/group/world
                    # no-op on windows per python docs
                    os.chmod(path, (0o777 - current_umask() | 0o111))
    finally:
        tar.close()


def unpack_file(
    filename,  # type: str
    location,  # type: str
    content_type,  # type: Optional[str]
    link  # type: Optional[Link]
):
    # type: (...) -> None
    filename = os.path.realpath(filename)
    if (content_type == 'application/zip' or
            filename.lower().endswith(ZIP_EXTENSIONS) or
            zipfile.is_zipfile(filename)):
        unzip_file(
            filename,
            location,
            flatten=not filename.endswith('.whl')
        )
    elif (content_type == 'application/x-gzip' or
            tarfile.is_tarfile(filename) or
            filename.lower().endswith(
                TAR_EXTENSIONS + BZ2_EXTENSIONS + XZ_EXTENSIONS)):
        untar_file(filename, location)
    elif (content_type and content_type.startswith('text/html') and
            is_svn_page(file_contents(filename))):
        # We don't really care about this
        from pip._internal.vcs.subversion import Subversion
        url = 'svn+' + link.url
        Subversion().unpack(location, url=url)
    else:
        # FIXME: handle?
        # FIXME: magic signatures?
        logger.critical(
            'Cannot unpack file %s (downloaded from %s, content-type: %s); '
            'cannot detect archive format',
            filename, location, content_type,
        )
        raise InstallationError(
            'Cannot determine archive format of %s' % location
        )


def format_command_args(args):
    # type: (List[str]) -> str
    """
    Format command arguments for display.
    """
    return ' '.join(shlex_quote(arg) for arg in args)


def make_subprocess_output_error(
    cmd_args,     # type: List[str]
    cwd,          # type: Optional[str]
    lines,        # type: List[Text]
    exit_status,  # type: int
):
    # type: (...) -> Text
    """
    Create and return the error message to use to log a subprocess error
    with command output.

    :param lines: A list of lines, each ending with a newline.
    """
    command = format_command_args(cmd_args)
    # Convert `command` and `cwd` to text (unicode in Python 2) so we can use
    # them as arguments in the unicode format string below. This avoids
    # "UnicodeDecodeError: 'ascii' codec can't decode byte ..." in Python 2
    # if either contains a non-ascii character.
    command_display = str_to_display(command, desc='command bytes')
    cwd_display = path_to_display(cwd)

    # We know the joined output value ends in a newline.
    output = ''.join(lines)
    msg = (
        # Use a unicode string to avoid "UnicodeEncodeError: 'ascii'
        # codec can't encode character ..." in Python 2 when a format
        # argument (e.g. `output`) has a non-ascii character.
        u'Command errored out with exit status {exit_status}:\n'
        ' command: {command_display}\n'
        '     cwd: {cwd_display}\n'
        'Complete output ({line_count} lines):\n{output}{divider}'
    ).format(
        exit_status=exit_status,
        command_display=command_display,
        cwd_display=cwd_display,
        line_count=len(lines),
        output=output,
        divider=LOG_DIVIDER,
    )
    return msg


def call_subprocess(
    cmd,  # type: List[str]
    show_stdout=False,  # type: bool
    cwd=None,  # type: Optional[str]
    on_returncode='raise',  # type: str
    extra_ok_returncodes=None,  # type: Optional[Iterable[int]]
    command_desc=None,  # type: Optional[str]
    extra_environ=None,  # type: Optional[Mapping[str, Any]]
    unset_environ=None,  # type: Optional[Iterable[str]]
    spinner=None  # type: Optional[SpinnerInterface]
):
    # type: (...) -> Text
    """
    Args:
      show_stdout: if true, use INFO to log the subprocess's stderr and
        stdout streams.  Otherwise, use DEBUG.  Defaults to False.
      extra_ok_returncodes: an iterable of integer return codes that are
        acceptable, in addition to 0. Defaults to None, which means [].
      unset_environ: an iterable of environment variable names to unset
        prior to calling subprocess.Popen().
    """
    if extra_ok_returncodes is None:
        extra_ok_returncodes = []
    if unset_environ is None:
        unset_environ = []
    # Most places in pip use show_stdout=False. What this means is--
    #
    # - We connect the child's output (combined stderr and stdout) to a
    #   single pipe, which we read.
    # - We log this output to stderr at DEBUG level as it is received.
    # - If DEBUG logging isn't enabled (e.g. if --verbose logging wasn't
    #   requested), then we show a spinner so the user can still see the
    #   subprocess is in progress.
    # - If the subprocess exits with an error, we log the output to stderr
    #   at ERROR level if it hasn't already been displayed to the console
    #   (e.g. if --verbose logging wasn't enabled).  This way we don't log
    #   the output to the console twice.
    #
    # If show_stdout=True, then the above is still done, but with DEBUG
    # replaced by INFO.
    if show_stdout:
        # Then log the subprocess output at INFO level.
        log_subprocess = subprocess_logger.info
        used_level = std_logging.INFO
    else:
        # Then log the subprocess output using DEBUG.  This also ensures
        # it will be logged to the log file (aka user_log), if enabled.
        log_subprocess = subprocess_logger.debug
        used_level = std_logging.DEBUG

    # Whether the subprocess will be visible in the console.
    showing_subprocess = subprocess_logger.getEffectiveLevel() <= used_level

    # Only use the spinner if we're not showing the subprocess output
    # and we have a spinner.
    use_spinner = not showing_subprocess and spinner is not None

    if command_desc is None:
        command_desc = format_command_args(cmd)

    log_subprocess("Running command %s", command_desc)
    env = os.environ.copy()
    if extra_environ:
        env.update(extra_environ)
    for name in unset_environ:
        env.pop(name, None)
    try:
        proc = subprocess.Popen(
            cmd, stderr=subprocess.STDOUT, stdin=subprocess.PIPE,
            stdout=subprocess.PIPE, cwd=cwd, env=env,
        )
        proc.stdin.close()
    except Exception as exc:
        subprocess_logger.critical(
            "Error %s while executing command %s", exc, command_desc,
        )
        raise
    all_output = []
    while True:
        # The "line" value is a unicode string in Python 2.
        line = console_to_str(proc.stdout.readline())
        if not line:
            break
        line = line.rstrip()
        all_output.append(line + '\n')

        # Show the line immediately.
        log_subprocess(line)
        # Update the spinner.
        if use_spinner:
            spinner.spin()
    try:
        proc.wait()
    finally:
        if proc.stdout:
            proc.stdout.close()
    proc_had_error = (
        proc.returncode and proc.returncode not in extra_ok_returncodes
    )
    if use_spinner:
        if proc_had_error:
            spinner.finish("error")
        else:
            spinner.finish("done")
    if proc_had_error:
        if on_returncode == 'raise':
            if not showing_subprocess:
                # Then the subprocess streams haven't been logged to the
                # console yet.
                msg = make_subprocess_output_error(
                    cmd_args=cmd,
                    cwd=cwd,
                    lines=all_output,
                    exit_status=proc.returncode,
                )
<<<<<<< HEAD
            raise InstallationError(
                'Command "%s" failed with error code %s in %s'
                % (command_desc, proc.returncode, cwd),
                output="".join(all_output))  # Chaquopy: added for _build_one in wheel.py.
=======
                subprocess_logger.error(msg)
            exc_msg = (
                'Command errored out with exit status {}: {} '
                'Check the logs for full command output.'
            ).format(proc.returncode, command_desc)
            raise InstallationError(exc_msg)
>>>>>>> 57291dcc
        elif on_returncode == 'warn':
            subprocess_logger.warning(
                'Command "%s" had error code %s in %s',
                command_desc, proc.returncode, cwd,
            )
        elif on_returncode == 'ignore':
            pass
        else:
            raise ValueError('Invalid value: on_returncode=%s' %
                             repr(on_returncode))
    return ''.join(all_output)


def _make_build_dir(build_dir):
    os.makedirs(build_dir)
    write_delete_marker_file(build_dir)


class FakeFile(object):
    """Wrap a list of lines in an object with readline() to make
    ConfigParser happy."""
    def __init__(self, lines):
        self._gen = (l for l in lines)

    def readline(self):
        try:
            try:
                return next(self._gen)
            except NameError:
                return self._gen.next()
        except StopIteration:
            return ''

    def __iter__(self):
        return self._gen


class StreamWrapper(StringIO):

    @classmethod
    def from_stream(cls, orig_stream):
        cls.orig_stream = orig_stream
        return cls()

    # compileall.compile_dir() needs stdout.encoding to print to stdout
    @property
    def encoding(self):
        return self.orig_stream.encoding


@contextlib.contextmanager
def captured_output(stream_name):
    """Return a context manager used by captured_stdout/stdin/stderr
    that temporarily replaces the sys stream *stream_name* with a StringIO.

    Taken from Lib/support/__init__.py in the CPython repo.
    """
    orig_stdout = getattr(sys, stream_name)
    setattr(sys, stream_name, StreamWrapper.from_stream(orig_stdout))
    try:
        yield getattr(sys, stream_name)
    finally:
        setattr(sys, stream_name, orig_stdout)


def captured_stdout():
    """Capture the output of sys.stdout:

       with captured_stdout() as stdout:
           print('hello')
       self.assertEqual(stdout.getvalue(), 'hello\n')

    Taken from Lib/support/__init__.py in the CPython repo.
    """
    return captured_output('stdout')


def captured_stderr():
    """
    See captured_stdout().
    """
    return captured_output('stderr')


class cached_property(object):
    """A property that is only computed once per instance and then replaces
       itself with an ordinary attribute. Deleting the attribute resets the
       property.

       Source: https://github.com/bottlepy/bottle/blob/0.11.5/bottle.py#L175
    """

    def __init__(self, func):
        self.__doc__ = getattr(func, '__doc__')
        self.func = func

    def __get__(self, obj, cls):
        if obj is None:
            # We're being accessed from the class itself, not from an object
            return self
        value = obj.__dict__[self.func.__name__] = self.func(obj)
        return value


def get_installed_version(dist_name, working_set=None):
    """Get the installed version of dist_name avoiding pkg_resources cache"""
    # Create a requirement that we'll look for inside of setuptools.
    req = pkg_resources.Requirement.parse(dist_name)

    if working_set is None:
        # We want to avoid having this cached, so we need to construct a new
        # working set each time.
        working_set = pkg_resources.WorkingSet()

    # Get the installed distribution from our working set
    dist = working_set.find(req)

    # Check to see if we got an installed distribution or not, if we did
    # we want to return it's version.
    return dist.version if dist else None


def consume(iterator):
    """Consume an iterable at C speed."""
    deque(iterator, maxlen=0)


# Simulates an enum
def enum(*sequential, **named):
    enums = dict(zip(sequential, range(len(sequential))), **named)
    reverse = {value: key for key, value in enums.items()}
    enums['reverse_mapping'] = reverse
    return type('Enum', (), enums)


def path_to_url(path):
    # type: (Union[str, Text]) -> str
    """
    Convert a path to a file: URL.  The path will be made absolute and have
    quoted path parts.
    """
    path = os.path.normpath(os.path.abspath(path))
    url = urllib_parse.urljoin('file:', urllib_request.pathname2url(path))
    return url


def split_auth_from_netloc(netloc):
    """
    Parse out and remove the auth information from a netloc.

    Returns: (netloc, (username, password)).
    """
    if '@' not in netloc:
        return netloc, (None, None)

    # Split from the right because that's how urllib.parse.urlsplit()
    # behaves if more than one @ is present (which can be checked using
    # the password attribute of urlsplit()'s return value).
    auth, netloc = netloc.rsplit('@', 1)
    if ':' in auth:
        # Split from the left because that's how urllib.parse.urlsplit()
        # behaves if more than one : is present (which again can be checked
        # using the password attribute of the return value)
        user_pass = auth.split(':', 1)
    else:
        user_pass = auth, None

    user_pass = tuple(
        None if x is None else urllib_unquote(x) for x in user_pass
    )

    return netloc, user_pass


def redact_netloc(netloc):
    # type: (str) -> str
    """
    Replace the password in a netloc with "****", if it exists.

    For example, "user:pass@example.com" returns "user:****@example.com".
    """
    netloc, (user, password) = split_auth_from_netloc(netloc)
    if user is None:
        return netloc
    password = '' if password is None else ':****'
    return '{user}{password}@{netloc}'.format(user=urllib_parse.quote(user),
                                              password=password,
                                              netloc=netloc)


def _transform_url(url, transform_netloc):
    """Transform and replace netloc in a url.

    transform_netloc is a function taking the netloc and returning a
    tuple. The first element of this tuple is the new netloc. The
    entire tuple is returned.

    Returns a tuple containing the transformed url as item 0 and the
    original tuple returned by transform_netloc as item 1.
    """
    purl = urllib_parse.urlsplit(url)
    netloc_tuple = transform_netloc(purl.netloc)
    # stripped url
    url_pieces = (
        purl.scheme, netloc_tuple[0], purl.path, purl.query, purl.fragment
    )
    surl = urllib_parse.urlunsplit(url_pieces)
    return surl, netloc_tuple


def _get_netloc(netloc):
    return split_auth_from_netloc(netloc)


def _redact_netloc(netloc):
    return (redact_netloc(netloc),)


def split_auth_netloc_from_url(url):
    # type: (str) -> Tuple[str, str, Tuple[str, str]]
    """
    Parse a url into separate netloc, auth, and url with no auth.

    Returns: (url_without_auth, netloc, (username, password))
    """
    url_without_auth, (netloc, auth) = _transform_url(url, _get_netloc)
    return url_without_auth, netloc, auth


def remove_auth_from_url(url):
    # type: (str) -> str
    """Return a copy of url with 'username:password@' removed."""
    # username/pass params are passed to subversion through flags
    # and are not recognized in the url.
    return _transform_url(url, _get_netloc)[0]


def redact_password_from_url(url):
    # type: (str) -> str
    """Replace the password in a given url with ****."""
    return _transform_url(url, _redact_netloc)[0]


def protect_pip_from_modification_on_windows(modifying_pip):
    """Protection of pip.exe from modification on Windows

    On Windows, any operation modifying pip should be run as:
        python -m pip ...
    """
    pip_names = [
        "pip.exe",
        "pip{}.exe".format(sys.version_info[0]),
        "pip{}.{}.exe".format(*sys.version_info[:2])
    ]

    # See https://github.com/pypa/pip/issues/1299 for more discussion
    should_show_use_python_msg = (
        modifying_pip and
        WINDOWS and
        os.path.basename(sys.argv[0]) in pip_names
    )

    if should_show_use_python_msg:
        new_command = [
            sys.executable, "-m", "pip"
        ] + sys.argv[1:]
        raise CommandError(
            'To modify pip, please run the following command:\n{}'
            .format(" ".join(new_command))
        )<|MERGE_RESOLUTION|>--- conflicted
+++ resolved
@@ -927,19 +927,13 @@
                     lines=all_output,
                     exit_status=proc.returncode,
                 )
-<<<<<<< HEAD
-            raise InstallationError(
-                'Command "%s" failed with error code %s in %s'
-                % (command_desc, proc.returncode, cwd),
-                output="".join(all_output))  # Chaquopy: added for _build_one in wheel.py.
-=======
                 subprocess_logger.error(msg)
             exc_msg = (
                 'Command errored out with exit status {}: {} '
                 'Check the logs for full command output.'
             ).format(proc.returncode, command_desc)
-            raise InstallationError(exc_msg)
->>>>>>> 57291dcc
+            raise InstallationError(exc_msg,
+                output="".join(all_output))  # Chaquopy: added for _build_one in wheel.py.
         elif on_returncode == 'warn':
             subprocess_logger.warning(
                 'Command "%s" had error code %s in %s',
