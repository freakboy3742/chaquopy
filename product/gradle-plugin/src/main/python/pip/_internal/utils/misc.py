# The following comment should be removed at some point in the future.
# mypy: strict-optional=False
# mypy: disallow-untyped-defs=False

from __future__ import absolute_import

import contextlib
import errno
import getpass
import hashlib
import io
import logging
import os
import posixpath
import shutil
import stat
import sys
from collections import deque

from pip._vendor import pkg_resources
# NOTE: retrying is not annotated in typeshed as on 2017-07-17, which is
#       why we ignore the type on this import.
from pip._vendor.retrying import retry  # type: ignore
from pip._vendor.six import PY2, text_type
from pip._vendor.six.moves import input, map, zip_longest
from pip._vendor.six.moves.urllib import parse as urllib_parse
from pip._vendor.six.moves.urllib.parse import unquote as urllib_unquote

from pip import __version__
from pip._internal.exceptions import CommandError
from pip._internal.locations import (
    get_major_minor_version,
    site_packages,
    user_site,
)
from pip._internal.utils.compat import (
    WINDOWS,
    expanduser,
    stdlib_pkgs,
    str_to_display,
)
from pip._internal.utils.typing import MYPY_CHECK_RUNNING, cast
from pip._internal.utils.virtualenv import (
    running_under_virtualenv,
    virtualenv_no_global,
)

if PY2:
    from io import BytesIO as StringIO
else:
    from io import StringIO

if MYPY_CHECK_RUNNING:
    from typing import (
        Any, AnyStr, Container, Iterable, Iterator, List, Optional, Text,
        Tuple, Union,
    )
    from pip._vendor.pkg_resources import Distribution

    VersionInfo = Tuple[int, int, int]


__all__ = ['rmtree', 'display_path', 'backup_dir',
           'ask', 'splitext',
           'format_size', 'is_installable_dir',
           'normalize_path',
           'renames', 'get_prog',
           'captured_stdout', 'ensure_dir',
           'get_installed_version', 'remove_auth_from_url']


logger = logging.getLogger(__name__)


def get_pip_version():
    # type: () -> str
    pip_pkg_dir = os.path.join(os.path.dirname(__file__), "..", "..")
    pip_pkg_dir = os.path.abspath(pip_pkg_dir)

    return (
        'pip {} from {} (python {})'.format(
            __version__, pip_pkg_dir, get_major_minor_version(),
        )
    )


def normalize_version_info(py_version_info):
    # type: (Tuple[int, ...]) -> Tuple[int, int, int]
    """
    Convert a tuple of ints representing a Python version to one of length
    three.

    :param py_version_info: a tuple of ints representing a Python version,
        or None to specify no version. The tuple can have any length.

    :return: a tuple of length three if `py_version_info` is non-None.
        Otherwise, return `py_version_info` unchanged (i.e. None).
    """
    if len(py_version_info) < 3:
        py_version_info += (3 - len(py_version_info)) * (0,)
    elif len(py_version_info) > 3:
        py_version_info = py_version_info[:3]

    return cast('VersionInfo', py_version_info)


def ensure_dir(path):
    # type: (AnyStr) -> None
    """os.path.makedirs without EEXIST."""
    try:
        os.makedirs(path)
    except OSError as e:
        # Windows can raise spurious ENOTEMPTY errors. See #6426.
        if e.errno != errno.EEXIST and e.errno != errno.ENOTEMPTY:
            raise


def get_prog():
    # type: () -> str
    try:
        prog = os.path.basename(sys.argv[0])
        if prog in ('__main__.py', '-c'):
            return "{} -m pip".format(sys.executable)
        else:
            return prog
    except (AttributeError, TypeError, IndexError):
        pass
    return 'pip'


def rmtree(dir, ignore_errors=False):
    # type: (str, bool) -> None
    shutil.rmtree(dir, ignore_errors=ignore_errors,
                  onerror=rmtree_errorhandler)

# Chaquopy: moved @retry from top-level rmtree to here. On Windows, rmtree often gets blocked
# by the virus scanner, and when deleting very large directory trees, the total number of
# retries within the tree exceeds the limit and it gives up, even if no individual directory
# required more than 2 attempts. For performance, also reduced wait time from 500 ms to 50.
@retry(wait_fixed=50, stop_max_delay=3000)
def rmtree_errorhandler(func, path, exc_info):
    """On Windows, the files in .svn are read-only, so when rmtree() tries to
    remove them, an exception is thrown.  We catch that here, remove the
    read-only attribute, and hopefully continue without problems."""
    try:
        has_attr_readonly = not (os.stat(path).st_mode & stat.S_IWRITE)
    except (IOError, OSError):
        # it's equivalent to os.path.exists
        return

    if has_attr_readonly:
        # convert to read/write
        os.chmod(path, stat.S_IWRITE)
    # Chaquopy: retry even if we didn't change the mode.
    # use the original function to repeat the operation
    func(path)


def path_to_display(path):
    # type: (Optional[Union[str, Text]]) -> Optional[Text]
    """
    Convert a bytes (or text) path to text (unicode in Python 2) for display
    and logging purposes.

    This function should never error out. Also, this function is mainly needed
    for Python 2 since in Python 3 str paths are already text.
    """
    if path is None:
        return None
    if isinstance(path, text_type):
        return path
    # Otherwise, path is a bytes object (str in Python 2).
    try:
        display_path = path.decode(sys.getfilesystemencoding(), 'strict')
    except UnicodeDecodeError:
        # Include the full bytes to make troubleshooting easier, even though
        # it may not be very human readable.
        if PY2:
            # Convert the bytes to a readable str representation using
            # repr(), and then convert the str to unicode.
            #   Also, we add the prefix "b" to the repr() return value both
            # to make the Python 2 output look like the Python 3 output, and
            # to signal to the user that this is a bytes representation.
            display_path = str_to_display('b{!r}'.format(path))
        else:
            # Silence the "F821 undefined name 'ascii'" flake8 error since
            # in Python 3 ascii() is a built-in.
            display_path = ascii(path)  # noqa: F821

    return display_path


def display_path(path):
    # type: (Union[str, Text]) -> str
    """Gives the display value for a given path, making it relative to cwd
    if possible."""
    path = os.path.normcase(os.path.abspath(path))
    if sys.version_info[0] == 2:
        path = path.decode(sys.getfilesystemencoding(), 'replace')
        path = path.encode(sys.getdefaultencoding(), 'replace')
    if path.startswith(os.getcwd() + os.path.sep):
        path = '.' + path[len(os.getcwd()):]
    return path


def backup_dir(dir, ext='.bak'):
    # type: (str, str) -> str
    """Figure out the name of a directory to back up the given dir to
    (adding .bak, .bak2, etc)"""
    n = 1
    extension = ext
    while os.path.exists(dir + extension):
        n += 1
        extension = ext + str(n)
    return dir + extension


def ask_path_exists(message, options):
    # type: (str, Iterable[str]) -> str
    for action in os.environ.get('PIP_EXISTS_ACTION', '').split():
        if action in options:
            return action
    return ask(message, options)


def _check_no_input(message):
    # type: (str) -> None
    """Raise an error if no input is allowed."""
    if os.environ.get('PIP_NO_INPUT'):
        raise Exception(
            'No input was expected ($PIP_NO_INPUT set); question: {}'.format(
                message)
        )


def ask(message, options):
    # type: (str, Iterable[str]) -> str
    """Ask the message interactively, with the given possible responses"""
    while 1:
        _check_no_input(message)
        response = input(message)
        response = response.strip().lower()
        if response not in options:
            print(
                'Your response ({!r}) was not one of the expected responses: '
                '{}'.format(response, ', '.join(options))
            )
        else:
            return response


def ask_input(message):
    # type: (str) -> str
    """Ask for input interactively."""
    _check_no_input(message)
    return input(message)


def ask_password(message):
    # type: (str) -> str
    """Ask for a password interactively."""
    _check_no_input(message)
    return getpass.getpass(message)


def format_size(bytes):
    # type: (float) -> str
    if bytes > 1000 * 1000:
        return '{:.1f} MB'.format(bytes / 1000.0 / 1000)
    elif bytes > 10 * 1000:
        return '{} kB'.format(int(bytes / 1000))
    elif bytes > 1000:
        return '{:.1f} kB'.format(bytes / 1000.0)
    else:
        return '{} bytes'.format(int(bytes))


def tabulate(rows):
    # type: (Iterable[Iterable[Any]]) -> Tuple[List[str], List[int]]
    """Return a list of formatted rows and a list of column sizes.

    For example::

    >>> tabulate([['foobar', 2000], [0xdeadbeef]])
    (['foobar     2000', '3735928559'], [10, 4])
    """
    rows = [tuple(map(str, row)) for row in rows]
    sizes = [max(map(len, col)) for col in zip_longest(*rows, fillvalue='')]
    table = [" ".join(map(str.ljust, row, sizes)).rstrip() for row in rows]
    return table, sizes


def is_installable_dir(path):
    # type: (str) -> bool
    """Is path is a directory containing setup.py or pyproject.toml?
    """
    if not os.path.isdir(path):
        return False
    setup_py = os.path.join(path, 'setup.py')
    if os.path.isfile(setup_py):
        return True
    pyproject_toml = os.path.join(path, 'pyproject.toml')
    if os.path.isfile(pyproject_toml):
        return True
    return False


def read_chunks(file, size=io.DEFAULT_BUFFER_SIZE):
    """Yield pieces of data from a file-like object until EOF."""
    while True:
        chunk = file.read(size)
        if not chunk:
            break
        yield chunk


def normalize_path(path, resolve_symlinks=True):
    # type: (str, bool) -> str
    """
    Convert a path to its canonical, case-normalized, absolute version.

    """
    path = expanduser(path)
    if resolve_symlinks:
        path = os.path.realpath(path)
    else:
        path = os.path.abspath(path)
    return os.path.normcase(path)


def splitext(path):
    # type: (str) -> Tuple[str, str]
    """Like os.path.splitext, but take off .tar too"""
    base, ext = posixpath.splitext(path)
    if base.lower().endswith('.tar'):
        ext = base[-4:] + ext
        base = base[:-4]
    return base, ext


def renames(old, new):
    # type: (str, str) -> None
    """Like os.renames(), but handles renaming across devices."""
    # Implementation borrowed from os.renames().
    head, tail = os.path.split(new)
    if head and tail and not os.path.exists(head):
        os.makedirs(head)

    shutil.move(old, new)

    head, tail = os.path.split(old)
    if head and tail:
        try:
            os.removedirs(head)
        except OSError:
            pass


def is_local(path):
    # type: (str) -> bool
    """
    Return True if path is within sys.prefix, if we're running in a virtualenv.

    If we're not in a virtualenv, all paths are considered "local."

    Caution: this function assumes the head of path has been normalized
    with normalize_path.
    """
    if not running_under_virtualenv():
        return True
    return path.startswith(normalize_path(sys.prefix))


def dist_is_local(dist):
    # type: (Distribution) -> bool
    """
    Return True if given Distribution object is installed locally
    (i.e. within current virtualenv).

    Always True if we're not in a virtualenv.

    """
    return is_local(dist_location(dist))


def dist_in_usersite(dist):
    # type: (Distribution) -> bool
    """
    Return True if given Distribution is installed in user site.
    """
    return dist_location(dist).startswith(normalize_path(user_site))


def dist_in_site_packages(dist):
    # type: (Distribution) -> bool
    """
    Return True if given Distribution is installed in
    sysconfig.get_python_lib().
    """
    return dist_location(dist).startswith(normalize_path(site_packages))


def dist_is_editable(dist):
    # type: (Distribution) -> bool
    """
    Return True if given Distribution is an editable install.
    """
    for path_item in sys.path:
        egg_link = os.path.join(path_item, dist.project_name + '.egg-link')
        if os.path.isfile(egg_link):
            return True
    return False


def get_installed_distributions(
        local_only=True,  # type: bool
        skip=stdlib_pkgs,  # type: Container[str]
        include_editables=True,  # type: bool
        editables_only=False,  # type: bool
        user_only=False,  # type: bool
        paths=None  # type: Optional[List[str]]
):
    # type: (...) -> List[Distribution]
    """
    Return a list of installed Distribution objects.

    If ``local_only`` is True (default), only return installations
    local to the current virtualenv, if in a virtualenv.

    ``skip`` argument is an iterable of lower-case project names to
    ignore; defaults to stdlib_pkgs

    If ``include_editables`` is False, don't report editables.

    If ``editables_only`` is True , only report editables.

    If ``user_only`` is True , only report installations in the user
    site directory.

    If ``paths`` is set, only report the distributions present at the
    specified list of locations.
    """
    if paths:
        working_set = pkg_resources.WorkingSet(paths)
    else:
        working_set = pkg_resources.working_set

    if local_only:
        local_test = dist_is_local
    else:
        def local_test(d):
            return True

    if include_editables:
        def editable_test(d):
            return True
    else:
        def editable_test(d):
            return not dist_is_editable(d)

    if editables_only:
        def editables_only_test(d):
            return dist_is_editable(d)
    else:
        def editables_only_test(d):
            return True

    if user_only:
        user_test = dist_in_usersite
    else:
        def user_test(d):
            return True

    return [d for d in working_set
            if local_test(d) and
            d.key not in skip and
            editable_test(d) and
            editables_only_test(d) and
            user_test(d)
            ]


def egg_link_path(dist):
    # type: (Distribution) -> Optional[str]
    """
    Return the path for the .egg-link file if it exists, otherwise, None.

    There's 3 scenarios:
    1) not in a virtualenv
       try to find in site.USER_SITE, then site_packages
    2) in a no-global virtualenv
       try to find in site_packages
    3) in a yes-global virtualenv
       try to find in site_packages, then site.USER_SITE
       (don't look in global location)

    For #1 and #3, there could be odd cases, where there's an egg-link in 2
    locations.

    This method will just return the first one found.
    """
    sites = []
    if running_under_virtualenv():
        sites.append(site_packages)
        if not virtualenv_no_global() and user_site:
            sites.append(user_site)
    else:
        if user_site:
            sites.append(user_site)
        sites.append(site_packages)

    for site in sites:
        egglink = os.path.join(site, dist.project_name) + '.egg-link'
        if os.path.isfile(egglink):
            return egglink
    return None


def dist_location(dist):
    # type: (Distribution) -> str
    """
    Get the site-packages location of this distribution. Generally
    this is dist.location, except in the case of develop-installed
    packages, where dist.location is the source code location, and we
    want to know where the egg-link file is.

    The returned location is normalized (in particular, with symlinks removed).
    """
    egg_link = egg_link_path(dist)
    if egg_link:
        return normalize_path(egg_link)
    return normalize_path(dist.location)


def write_output(msg, *args):
    # type: (str, str) -> None
<<<<<<< HEAD
    """
    Untar the file (with path `filename`) to the destination `location`.
    All files are written based on system defaults and umask (i.e. permissions
    are not preserved), except that regular file members with any execute
    permissions (user, group, or world) have "chmod +x" applied after being
    written.  Note that for windows, any execute changes using os.chmod are
    no-ops per the python docs.
    """
    ensure_dir(location)
    if filename.lower().endswith('.gz') or filename.lower().endswith('.tgz'):
        mode = 'r:gz'
    elif filename.lower().endswith(BZ2_EXTENSIONS):
        mode = 'r:bz2'
    elif filename.lower().endswith(XZ_EXTENSIONS):
        mode = 'r:xz'
    elif filename.lower().endswith('.tar'):
        mode = 'r'
    else:
        logger.warning(
            'Cannot determine compression type for file %s', filename,
        )
        mode = 'r:*'
    tar = tarfile.open(filename, mode)
    try:
        leading = has_leading_dir([
            member.name for member in tar.getmembers()
        ])
        for member in tar.getmembers():
            fn = member.name
            if leading:
                # https://github.com/python/mypy/issues/1174
                fn = split_leading_dir(fn)[1]  # type: ignore
            path = os.path.join(location, fn)
            if member.isdir():
                ensure_dir(path)
            elif member.issym():
                try:
                    # https://github.com/python/typeshed/issues/2673
                    tar._extract_member(member, path)  # type: ignore
                except Exception as exc:
                    # Some corrupt tar files seem to produce this
                    # (specifically bad symlinks)
                    logger.warning(
                        'In the tar file %s the member %s is invalid: %s',
                        filename, member.name, exc,
                    )
                    continue
            else:
                try:
                    fp = tar.extractfile(member)
                except (KeyError, AttributeError) as exc:
                    # Some corrupt tar files seem to produce this
                    # (specifically bad symlinks)
                    logger.warning(
                        'In the tar file %s the member %s is invalid: %s',
                        filename, member.name, exc,
                    )
                    continue
                ensure_dir(os.path.dirname(path))
                with open(path, 'wb') as destfp:
                    shutil.copyfileobj(fp, destfp)
                fp.close()
                # Update the timestamp (useful for cython compiled files)
                # https://github.com/python/typeshed/issues/2673
                tar.utime(member, path)  # type: ignore
                # member have any execute permissions for user/group/world?
                if member.mode & 0o111:
                    # make dest file have execute for user/group/world
                    # no-op on windows per python docs
                    os.chmod(path, (0o777 - current_umask() | 0o111))
    finally:
        tar.close()


def unpack_file(
    filename,  # type: str
    location,  # type: str
    content_type,  # type: Optional[str]
    link  # type: Optional[Link]
):
    # type: (...) -> None
    filename = os.path.realpath(filename)
    if (content_type == 'application/zip' or
            filename.lower().endswith(ZIP_EXTENSIONS) or
            zipfile.is_zipfile(filename)):
        unzip_file(
            filename,
            location,
            flatten=not filename.endswith('.whl')
        )
    elif (content_type == 'application/x-gzip' or
            tarfile.is_tarfile(filename) or
            filename.lower().endswith(
                TAR_EXTENSIONS + BZ2_EXTENSIONS + XZ_EXTENSIONS)):
        untar_file(filename, location)
    elif (content_type and content_type.startswith('text/html') and
            is_svn_page(file_contents(filename))):
        # We don't really care about this
        from pip._internal.vcs.subversion import Subversion
        url = 'svn+' + link.url
        Subversion().unpack(location, url=url)
    else:
        # FIXME: handle?
        # FIXME: magic signatures?
        logger.critical(
            'Cannot unpack file %s (downloaded from %s, content-type: %s); '
            'cannot detect archive format',
            filename, location, content_type,
        )
        raise InstallationError(
            'Cannot determine archive format of %s' % location
        )


def format_command_args(args):
    # type: (List[str]) -> str
    """
    Format command arguments for display.
    """
    return ' '.join(shlex_quote(arg) for arg in args)


def make_subprocess_output_error(
    cmd_args,     # type: List[str]
    cwd,          # type: Optional[str]
    lines,        # type: List[Text]
    exit_status,  # type: int
):
    # type: (...) -> Text
    """
    Create and return the error message to use to log a subprocess error
    with command output.

    :param lines: A list of lines, each ending with a newline.
    """
    command = format_command_args(cmd_args)
    # Convert `command` and `cwd` to text (unicode in Python 2) so we can use
    # them as arguments in the unicode format string below. This avoids
    # "UnicodeDecodeError: 'ascii' codec can't decode byte ..." in Python 2
    # if either contains a non-ascii character.
    command_display = str_to_display(command, desc='command bytes')
    cwd_display = path_to_display(cwd)

    # We know the joined output value ends in a newline.
    output = ''.join(lines)
    msg = (
        # Use a unicode string to avoid "UnicodeEncodeError: 'ascii'
        # codec can't encode character ..." in Python 2 when a format
        # argument (e.g. `output`) has a non-ascii character.
        u'Command errored out with exit status {exit_status}:\n'
        ' command: {command_display}\n'
        '     cwd: {cwd_display}\n'
        'Complete output ({line_count} lines):\n{output}{divider}'
    ).format(
        exit_status=exit_status,
        command_display=command_display,
        cwd_display=cwd_display,
        line_count=len(lines),
        output=output,
        divider=LOG_DIVIDER,
    )
    return msg


def call_subprocess(
    cmd,  # type: List[str]
    show_stdout=False,  # type: bool
    cwd=None,  # type: Optional[str]
    on_returncode='raise',  # type: str
    extra_ok_returncodes=None,  # type: Optional[Iterable[int]]
    command_desc=None,  # type: Optional[str]
    extra_environ=None,  # type: Optional[Mapping[str, Any]]
    unset_environ=None,  # type: Optional[Iterable[str]]
    spinner=None  # type: Optional[SpinnerInterface]
):
    # type: (...) -> Text
    """
    Args:
      show_stdout: if true, use INFO to log the subprocess's stderr and
        stdout streams.  Otherwise, use DEBUG.  Defaults to False.
      extra_ok_returncodes: an iterable of integer return codes that are
        acceptable, in addition to 0. Defaults to None, which means [].
      unset_environ: an iterable of environment variable names to unset
        prior to calling subprocess.Popen().
    """
    if extra_ok_returncodes is None:
        extra_ok_returncodes = []
    if unset_environ is None:
        unset_environ = []
    # Most places in pip use show_stdout=False. What this means is--
    #
    # - We connect the child's output (combined stderr and stdout) to a
    #   single pipe, which we read.
    # - We log this output to stderr at DEBUG level as it is received.
    # - If DEBUG logging isn't enabled (e.g. if --verbose logging wasn't
    #   requested), then we show a spinner so the user can still see the
    #   subprocess is in progress.
    # - If the subprocess exits with an error, we log the output to stderr
    #   at ERROR level if it hasn't already been displayed to the console
    #   (e.g. if --verbose logging wasn't enabled).  This way we don't log
    #   the output to the console twice.
    #
    # If show_stdout=True, then the above is still done, but with DEBUG
    # replaced by INFO.
    if show_stdout:
        # Then log the subprocess output at INFO level.
        log_subprocess = subprocess_logger.info
        used_level = std_logging.INFO
    else:
        # Then log the subprocess output using DEBUG.  This also ensures
        # it will be logged to the log file (aka user_log), if enabled.
        log_subprocess = subprocess_logger.debug
        used_level = std_logging.DEBUG

    # Whether the subprocess will be visible in the console.
    showing_subprocess = subprocess_logger.getEffectiveLevel() <= used_level

    # Only use the spinner if we're not showing the subprocess output
    # and we have a spinner.
    use_spinner = not showing_subprocess and spinner is not None

    if command_desc is None:
        command_desc = format_command_args(cmd)

    log_subprocess("Running command %s", command_desc)
    env = os.environ.copy()
    if extra_environ:
        env.update(extra_environ)
    for name in unset_environ:
        env.pop(name, None)
    try:
        proc = subprocess.Popen(
            cmd, stderr=subprocess.STDOUT, stdin=subprocess.PIPE,
            stdout=subprocess.PIPE, cwd=cwd, env=env,
        )
        proc.stdin.close()
    except Exception as exc:
        subprocess_logger.critical(
            "Error %s while executing command %s", exc, command_desc,
        )
        raise
    all_output = []
    while True:
        # The "line" value is a unicode string in Python 2.
        line = console_to_str(proc.stdout.readline())
        if not line:
            break
        line = line.rstrip()
        all_output.append(line + '\n')

        # Show the line immediately.
        log_subprocess(line)
        # Update the spinner.
        if use_spinner:
            spinner.spin()
    try:
        proc.wait()
    finally:
        if proc.stdout:
            proc.stdout.close()
    proc_had_error = (
        proc.returncode and proc.returncode not in extra_ok_returncodes
    )
    if use_spinner:
        if proc_had_error:
            spinner.finish("error")
        else:
            spinner.finish("done")
    if proc_had_error:
        if on_returncode == 'raise':
            if not showing_subprocess:
                # Then the subprocess streams haven't been logged to the
                # console yet.
                msg = make_subprocess_output_error(
                    cmd_args=cmd,
                    cwd=cwd,
                    lines=all_output,
                    exit_status=proc.returncode,
                )
                subprocess_logger.error(msg)
            exc_msg = (
                'Command errored out with exit status {}: {} '
                'Check the logs for full command output.'
            ).format(proc.returncode, command_desc)
            raise InstallationError(exc_msg,
                output="".join(all_output))  # Chaquopy: added for _build_one in wheel.py.
        elif on_returncode == 'warn':
            subprocess_logger.warning(
                'Command "%s" had error code %s in %s',
                command_desc, proc.returncode, cwd,
            )
        elif on_returncode == 'ignore':
            pass
        else:
            raise ValueError('Invalid value: on_returncode=%s' %
                             repr(on_returncode))
    return ''.join(all_output)


def _make_build_dir(build_dir):
    os.makedirs(build_dir)
    write_delete_marker_file(build_dir)
=======
    logger.info(msg, *args)
>>>>>>> bee1aed9


class FakeFile(object):
    """Wrap a list of lines in an object with readline() to make
    ConfigParser happy."""
    def __init__(self, lines):
        self._gen = (l for l in lines)

    def readline(self):
        try:
            try:
                return next(self._gen)
            except NameError:
                return self._gen.next()
        except StopIteration:
            return ''

    def __iter__(self):
        return self._gen


class StreamWrapper(StringIO):

    @classmethod
    def from_stream(cls, orig_stream):
        cls.orig_stream = orig_stream
        return cls()

    # compileall.compile_dir() needs stdout.encoding to print to stdout
    @property
    def encoding(self):
        return self.orig_stream.encoding


@contextlib.contextmanager
def captured_output(stream_name):
    """Return a context manager used by captured_stdout/stdin/stderr
    that temporarily replaces the sys stream *stream_name* with a StringIO.

    Taken from Lib/support/__init__.py in the CPython repo.
    """
    orig_stdout = getattr(sys, stream_name)
    setattr(sys, stream_name, StreamWrapper.from_stream(orig_stdout))
    try:
        yield getattr(sys, stream_name)
    finally:
        setattr(sys, stream_name, orig_stdout)


def captured_stdout():
    """Capture the output of sys.stdout:

       with captured_stdout() as stdout:
           print('hello')
       self.assertEqual(stdout.getvalue(), 'hello\n')

    Taken from Lib/support/__init__.py in the CPython repo.
    """
    return captured_output('stdout')


def captured_stderr():
    """
    See captured_stdout().
    """
    return captured_output('stderr')


class cached_property(object):
    """A property that is only computed once per instance and then replaces
       itself with an ordinary attribute. Deleting the attribute resets the
       property.

       Source: https://github.com/bottlepy/bottle/blob/0.11.5/bottle.py#L175
    """

    def __init__(self, func):
        self.__doc__ = getattr(func, '__doc__')
        self.func = func

    def __get__(self, obj, cls):
        if obj is None:
            # We're being accessed from the class itself, not from an object
            return self
        value = obj.__dict__[self.func.__name__] = self.func(obj)
        return value


def get_installed_version(dist_name, working_set=None):
    """Get the installed version of dist_name avoiding pkg_resources cache"""
    # Create a requirement that we'll look for inside of setuptools.
    req = pkg_resources.Requirement.parse(dist_name)

    if working_set is None:
        # We want to avoid having this cached, so we need to construct a new
        # working set each time.
        working_set = pkg_resources.WorkingSet()

    # Get the installed distribution from our working set
    dist = working_set.find(req)

    # Check to see if we got an installed distribution or not, if we did
    # we want to return it's version.
    return dist.version if dist else None


def consume(iterator):
    """Consume an iterable at C speed."""
    deque(iterator, maxlen=0)


# Simulates an enum
def enum(*sequential, **named):
    enums = dict(zip(sequential, range(len(sequential))), **named)
    reverse = {value: key for key, value in enums.items()}
    enums['reverse_mapping'] = reverse
    return type('Enum', (), enums)


def build_netloc(host, port):
    # type: (str, Optional[int]) -> str
    """
    Build a netloc from a host-port pair
    """
    if port is None:
        return host
    if ':' in host:
        # Only wrap host with square brackets when it is IPv6
        host = '[{}]'.format(host)
    return '{}:{}'.format(host, port)


def build_url_from_netloc(netloc, scheme='https'):
    # type: (str, str) -> str
    """
    Build a full URL from a netloc.
    """
    if netloc.count(':') >= 2 and '@' not in netloc and '[' not in netloc:
        # It must be a bare IPv6 address, so wrap it with brackets.
        netloc = '[{}]'.format(netloc)
    return '{}://{}'.format(scheme, netloc)


def parse_netloc(netloc):
    # type: (str) -> Tuple[str, Optional[int]]
    """
    Return the host-port pair from a netloc.
    """
    url = build_url_from_netloc(netloc)
    parsed = urllib_parse.urlparse(url)
    return parsed.hostname, parsed.port


def split_auth_from_netloc(netloc):
    """
    Parse out and remove the auth information from a netloc.

    Returns: (netloc, (username, password)).
    """
    if '@' not in netloc:
        return netloc, (None, None)

    # Split from the right because that's how urllib.parse.urlsplit()
    # behaves if more than one @ is present (which can be checked using
    # the password attribute of urlsplit()'s return value).
    auth, netloc = netloc.rsplit('@', 1)
    if ':' in auth:
        # Split from the left because that's how urllib.parse.urlsplit()
        # behaves if more than one : is present (which again can be checked
        # using the password attribute of the return value)
        user_pass = auth.split(':', 1)
    else:
        user_pass = auth, None

    user_pass = tuple(
        None if x is None else urllib_unquote(x) for x in user_pass
    )

    return netloc, user_pass


def redact_netloc(netloc):
    # type: (str) -> str
    """
    Replace the sensitive data in a netloc with "****", if it exists.

    For example:
        - "user:pass@example.com" returns "user:****@example.com"
        - "accesstoken@example.com" returns "****@example.com"
    """
    netloc, (user, password) = split_auth_from_netloc(netloc)
    if user is None:
        return netloc
    if password is None:
        user = '****'
        password = ''
    else:
        user = urllib_parse.quote(user)
        password = ':****'
    return '{user}{password}@{netloc}'.format(user=user,
                                              password=password,
                                              netloc=netloc)


def _transform_url(url, transform_netloc):
    """Transform and replace netloc in a url.

    transform_netloc is a function taking the netloc and returning a
    tuple. The first element of this tuple is the new netloc. The
    entire tuple is returned.

    Returns a tuple containing the transformed url as item 0 and the
    original tuple returned by transform_netloc as item 1.
    """
    purl = urllib_parse.urlsplit(url)
    netloc_tuple = transform_netloc(purl.netloc)
    # stripped url
    url_pieces = (
        purl.scheme, netloc_tuple[0], purl.path, purl.query, purl.fragment
    )
    surl = urllib_parse.urlunsplit(url_pieces)
    return surl, netloc_tuple


def _get_netloc(netloc):
    return split_auth_from_netloc(netloc)


def _redact_netloc(netloc):
    return (redact_netloc(netloc),)


def split_auth_netloc_from_url(url):
    # type: (str) -> Tuple[str, str, Tuple[str, str]]
    """
    Parse a url into separate netloc, auth, and url with no auth.

    Returns: (url_without_auth, netloc, (username, password))
    """
    url_without_auth, (netloc, auth) = _transform_url(url, _get_netloc)
    return url_without_auth, netloc, auth


def remove_auth_from_url(url):
    # type: (str) -> str
    """Return a copy of url with 'username:password@' removed."""
    # username/pass params are passed to subversion through flags
    # and are not recognized in the url.
    return _transform_url(url, _get_netloc)[0]


def redact_auth_from_url(url):
    # type: (str) -> str
    """Replace the password in a given url with ****."""
    return _transform_url(url, _redact_netloc)[0]


class HiddenText(object):
    def __init__(
        self,
        secret,    # type: str
        redacted,  # type: str
    ):
        # type: (...) -> None
        self.secret = secret
        self.redacted = redacted

    def __repr__(self):
        # type: (...) -> str
        return '<HiddenText {!r}>'.format(str(self))

    def __str__(self):
        # type: (...) -> str
        return self.redacted

    # This is useful for testing.
    def __eq__(self, other):
        # type: (Any) -> bool
        if type(self) != type(other):
            return False

        # The string being used for redaction doesn't also have to match,
        # just the raw, original string.
        return (self.secret == other.secret)

    # We need to provide an explicit __ne__ implementation for Python 2.
    # TODO: remove this when we drop PY2 support.
    def __ne__(self, other):
        # type: (Any) -> bool
        return not self == other


def hide_value(value):
    # type: (str) -> HiddenText
    return HiddenText(value, redacted='****')


def hide_url(url):
    # type: (str) -> HiddenText
    redacted = redact_auth_from_url(url)
    return HiddenText(url, redacted=redacted)


def protect_pip_from_modification_on_windows(modifying_pip):
    # type: (bool) -> None
    """Protection of pip.exe from modification on Windows

    On Windows, any operation modifying pip should be run as:
        python -m pip ...
    """
    pip_names = [
        "pip.exe",
        "pip{}.exe".format(sys.version_info[0]),
        "pip{}.{}.exe".format(*sys.version_info[:2])
    ]

    # See https://github.com/pypa/pip/issues/1299 for more discussion
    should_show_use_python_msg = (
        modifying_pip and
        WINDOWS and
        os.path.basename(sys.argv[0]) in pip_names
    )

    if should_show_use_python_msg:
        new_command = [
            sys.executable, "-m", "pip"
        ] + sys.argv[1:]
        raise CommandError(
            'To modify pip, please run the following command:\n{}'
            .format(" ".join(new_command))
        )


def is_console_interactive():
    # type: () -> bool
    """Is this console interactive?
    """
    return sys.stdin is not None and sys.stdin.isatty()


def hash_file(path, blocksize=1 << 20):
    # type: (str, int) -> Tuple[Any, int]
    """Return (hash, length) for path using hashlib.sha256()
    """

    h = hashlib.sha256()
    length = 0
    with open(path, 'rb') as f:
        for block in read_chunks(f, size=blocksize):
            length += len(block)
            h.update(block)
    return h, length


def is_wheel_installed():
    """
    Return whether the wheel package is installed.
    """
    try:
        import wheel  # noqa: F401
    except ImportError:
        return False

    return True


def pairwise(iterable):
    # type: (Iterable[Any]) -> Iterator[Tuple[Any, Any]]
    """
    Return paired elements.

    For example:
        s -> (s0, s1), (s2, s3), (s4, s5), ...
    """
    iterable = iter(iterable)
    return zip_longest(iterable, iterable)<|MERGE_RESOLUTION|>--- conflicted
+++ resolved
@@ -534,312 +534,7 @@
 
 def write_output(msg, *args):
     # type: (str, str) -> None
-<<<<<<< HEAD
-    """
-    Untar the file (with path `filename`) to the destination `location`.
-    All files are written based on system defaults and umask (i.e. permissions
-    are not preserved), except that regular file members with any execute
-    permissions (user, group, or world) have "chmod +x" applied after being
-    written.  Note that for windows, any execute changes using os.chmod are
-    no-ops per the python docs.
-    """
-    ensure_dir(location)
-    if filename.lower().endswith('.gz') or filename.lower().endswith('.tgz'):
-        mode = 'r:gz'
-    elif filename.lower().endswith(BZ2_EXTENSIONS):
-        mode = 'r:bz2'
-    elif filename.lower().endswith(XZ_EXTENSIONS):
-        mode = 'r:xz'
-    elif filename.lower().endswith('.tar'):
-        mode = 'r'
-    else:
-        logger.warning(
-            'Cannot determine compression type for file %s', filename,
-        )
-        mode = 'r:*'
-    tar = tarfile.open(filename, mode)
-    try:
-        leading = has_leading_dir([
-            member.name for member in tar.getmembers()
-        ])
-        for member in tar.getmembers():
-            fn = member.name
-            if leading:
-                # https://github.com/python/mypy/issues/1174
-                fn = split_leading_dir(fn)[1]  # type: ignore
-            path = os.path.join(location, fn)
-            if member.isdir():
-                ensure_dir(path)
-            elif member.issym():
-                try:
-                    # https://github.com/python/typeshed/issues/2673
-                    tar._extract_member(member, path)  # type: ignore
-                except Exception as exc:
-                    # Some corrupt tar files seem to produce this
-                    # (specifically bad symlinks)
-                    logger.warning(
-                        'In the tar file %s the member %s is invalid: %s',
-                        filename, member.name, exc,
-                    )
-                    continue
-            else:
-                try:
-                    fp = tar.extractfile(member)
-                except (KeyError, AttributeError) as exc:
-                    # Some corrupt tar files seem to produce this
-                    # (specifically bad symlinks)
-                    logger.warning(
-                        'In the tar file %s the member %s is invalid: %s',
-                        filename, member.name, exc,
-                    )
-                    continue
-                ensure_dir(os.path.dirname(path))
-                with open(path, 'wb') as destfp:
-                    shutil.copyfileobj(fp, destfp)
-                fp.close()
-                # Update the timestamp (useful for cython compiled files)
-                # https://github.com/python/typeshed/issues/2673
-                tar.utime(member, path)  # type: ignore
-                # member have any execute permissions for user/group/world?
-                if member.mode & 0o111:
-                    # make dest file have execute for user/group/world
-                    # no-op on windows per python docs
-                    os.chmod(path, (0o777 - current_umask() | 0o111))
-    finally:
-        tar.close()
-
-
-def unpack_file(
-    filename,  # type: str
-    location,  # type: str
-    content_type,  # type: Optional[str]
-    link  # type: Optional[Link]
-):
-    # type: (...) -> None
-    filename = os.path.realpath(filename)
-    if (content_type == 'application/zip' or
-            filename.lower().endswith(ZIP_EXTENSIONS) or
-            zipfile.is_zipfile(filename)):
-        unzip_file(
-            filename,
-            location,
-            flatten=not filename.endswith('.whl')
-        )
-    elif (content_type == 'application/x-gzip' or
-            tarfile.is_tarfile(filename) or
-            filename.lower().endswith(
-                TAR_EXTENSIONS + BZ2_EXTENSIONS + XZ_EXTENSIONS)):
-        untar_file(filename, location)
-    elif (content_type and content_type.startswith('text/html') and
-            is_svn_page(file_contents(filename))):
-        # We don't really care about this
-        from pip._internal.vcs.subversion import Subversion
-        url = 'svn+' + link.url
-        Subversion().unpack(location, url=url)
-    else:
-        # FIXME: handle?
-        # FIXME: magic signatures?
-        logger.critical(
-            'Cannot unpack file %s (downloaded from %s, content-type: %s); '
-            'cannot detect archive format',
-            filename, location, content_type,
-        )
-        raise InstallationError(
-            'Cannot determine archive format of %s' % location
-        )
-
-
-def format_command_args(args):
-    # type: (List[str]) -> str
-    """
-    Format command arguments for display.
-    """
-    return ' '.join(shlex_quote(arg) for arg in args)
-
-
-def make_subprocess_output_error(
-    cmd_args,     # type: List[str]
-    cwd,          # type: Optional[str]
-    lines,        # type: List[Text]
-    exit_status,  # type: int
-):
-    # type: (...) -> Text
-    """
-    Create and return the error message to use to log a subprocess error
-    with command output.
-
-    :param lines: A list of lines, each ending with a newline.
-    """
-    command = format_command_args(cmd_args)
-    # Convert `command` and `cwd` to text (unicode in Python 2) so we can use
-    # them as arguments in the unicode format string below. This avoids
-    # "UnicodeDecodeError: 'ascii' codec can't decode byte ..." in Python 2
-    # if either contains a non-ascii character.
-    command_display = str_to_display(command, desc='command bytes')
-    cwd_display = path_to_display(cwd)
-
-    # We know the joined output value ends in a newline.
-    output = ''.join(lines)
-    msg = (
-        # Use a unicode string to avoid "UnicodeEncodeError: 'ascii'
-        # codec can't encode character ..." in Python 2 when a format
-        # argument (e.g. `output`) has a non-ascii character.
-        u'Command errored out with exit status {exit_status}:\n'
-        ' command: {command_display}\n'
-        '     cwd: {cwd_display}\n'
-        'Complete output ({line_count} lines):\n{output}{divider}'
-    ).format(
-        exit_status=exit_status,
-        command_display=command_display,
-        cwd_display=cwd_display,
-        line_count=len(lines),
-        output=output,
-        divider=LOG_DIVIDER,
-    )
-    return msg
-
-
-def call_subprocess(
-    cmd,  # type: List[str]
-    show_stdout=False,  # type: bool
-    cwd=None,  # type: Optional[str]
-    on_returncode='raise',  # type: str
-    extra_ok_returncodes=None,  # type: Optional[Iterable[int]]
-    command_desc=None,  # type: Optional[str]
-    extra_environ=None,  # type: Optional[Mapping[str, Any]]
-    unset_environ=None,  # type: Optional[Iterable[str]]
-    spinner=None  # type: Optional[SpinnerInterface]
-):
-    # type: (...) -> Text
-    """
-    Args:
-      show_stdout: if true, use INFO to log the subprocess's stderr and
-        stdout streams.  Otherwise, use DEBUG.  Defaults to False.
-      extra_ok_returncodes: an iterable of integer return codes that are
-        acceptable, in addition to 0. Defaults to None, which means [].
-      unset_environ: an iterable of environment variable names to unset
-        prior to calling subprocess.Popen().
-    """
-    if extra_ok_returncodes is None:
-        extra_ok_returncodes = []
-    if unset_environ is None:
-        unset_environ = []
-    # Most places in pip use show_stdout=False. What this means is--
-    #
-    # - We connect the child's output (combined stderr and stdout) to a
-    #   single pipe, which we read.
-    # - We log this output to stderr at DEBUG level as it is received.
-    # - If DEBUG logging isn't enabled (e.g. if --verbose logging wasn't
-    #   requested), then we show a spinner so the user can still see the
-    #   subprocess is in progress.
-    # - If the subprocess exits with an error, we log the output to stderr
-    #   at ERROR level if it hasn't already been displayed to the console
-    #   (e.g. if --verbose logging wasn't enabled).  This way we don't log
-    #   the output to the console twice.
-    #
-    # If show_stdout=True, then the above is still done, but with DEBUG
-    # replaced by INFO.
-    if show_stdout:
-        # Then log the subprocess output at INFO level.
-        log_subprocess = subprocess_logger.info
-        used_level = std_logging.INFO
-    else:
-        # Then log the subprocess output using DEBUG.  This also ensures
-        # it will be logged to the log file (aka user_log), if enabled.
-        log_subprocess = subprocess_logger.debug
-        used_level = std_logging.DEBUG
-
-    # Whether the subprocess will be visible in the console.
-    showing_subprocess = subprocess_logger.getEffectiveLevel() <= used_level
-
-    # Only use the spinner if we're not showing the subprocess output
-    # and we have a spinner.
-    use_spinner = not showing_subprocess and spinner is not None
-
-    if command_desc is None:
-        command_desc = format_command_args(cmd)
-
-    log_subprocess("Running command %s", command_desc)
-    env = os.environ.copy()
-    if extra_environ:
-        env.update(extra_environ)
-    for name in unset_environ:
-        env.pop(name, None)
-    try:
-        proc = subprocess.Popen(
-            cmd, stderr=subprocess.STDOUT, stdin=subprocess.PIPE,
-            stdout=subprocess.PIPE, cwd=cwd, env=env,
-        )
-        proc.stdin.close()
-    except Exception as exc:
-        subprocess_logger.critical(
-            "Error %s while executing command %s", exc, command_desc,
-        )
-        raise
-    all_output = []
-    while True:
-        # The "line" value is a unicode string in Python 2.
-        line = console_to_str(proc.stdout.readline())
-        if not line:
-            break
-        line = line.rstrip()
-        all_output.append(line + '\n')
-
-        # Show the line immediately.
-        log_subprocess(line)
-        # Update the spinner.
-        if use_spinner:
-            spinner.spin()
-    try:
-        proc.wait()
-    finally:
-        if proc.stdout:
-            proc.stdout.close()
-    proc_had_error = (
-        proc.returncode and proc.returncode not in extra_ok_returncodes
-    )
-    if use_spinner:
-        if proc_had_error:
-            spinner.finish("error")
-        else:
-            spinner.finish("done")
-    if proc_had_error:
-        if on_returncode == 'raise':
-            if not showing_subprocess:
-                # Then the subprocess streams haven't been logged to the
-                # console yet.
-                msg = make_subprocess_output_error(
-                    cmd_args=cmd,
-                    cwd=cwd,
-                    lines=all_output,
-                    exit_status=proc.returncode,
-                )
-                subprocess_logger.error(msg)
-            exc_msg = (
-                'Command errored out with exit status {}: {} '
-                'Check the logs for full command output.'
-            ).format(proc.returncode, command_desc)
-            raise InstallationError(exc_msg,
-                output="".join(all_output))  # Chaquopy: added for _build_one in wheel.py.
-        elif on_returncode == 'warn':
-            subprocess_logger.warning(
-                'Command "%s" had error code %s in %s',
-                command_desc, proc.returncode, cwd,
-            )
-        elif on_returncode == 'ignore':
-            pass
-        else:
-            raise ValueError('Invalid value: on_returncode=%s' %
-                             repr(on_returncode))
-    return ''.join(all_output)
-
-
-def _make_build_dir(build_dir):
-    os.makedirs(build_dir)
-    write_delete_marker_file(build_dir)
-=======
     logger.info(msg, *args)
->>>>>>> bee1aed9
 
 
 class FakeFile(object):
