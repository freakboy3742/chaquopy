--- conflicted
+++ resolved
@@ -39,8 +39,7 @@
     """
     args = [sys.executable]
     if unbuffered_output:
-<<<<<<< HEAD
-        args.append('-u')
+        args += ["-u"]
 
     # Chaquopy: added '-S' to avoid interference from site-packages. This makes
     # non-installable packages fail more quickly and consistently. Also, some packages
@@ -51,14 +50,12 @@
     from pip._vendor.packaging import markers
     chaquopy_monkey = (
         "import chaquopy_monkey; chaquopy_monkey.disable_native()"
-        if markers.python_version_info
+        if markers.python_version_info  # We're not a recursive PEP517 pip instance.
         else "pass"
     )
     args.extend(['-c', _SETUPTOOLS_SHIM.format(setup_py_path,
                                                chaquopy_monkey=chaquopy_monkey)])
-=======
-        args += ["-u"]
-    args += ["-c", _SETUPTOOLS_SHIM.format(setup_py_path)]
+
     if global_options:
         args += global_options
     if no_user_config:
@@ -197,5 +194,4 @@
 
     args += install_options
 
->>>>>>> bee1aed9
     return args