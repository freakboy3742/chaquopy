"""Routines related to PyPI, indexes"""
from __future__ import absolute_import

import cgi
import itertools
import logging
import mimetypes
import os
import re

from pip._vendor import html5lib, requests, six
from pip._vendor.distlib.compat import unescape
from pip._vendor.packaging import specifiers
from pip._vendor.packaging.utils import canonicalize_name
from pip._vendor.packaging.version import parse as parse_version
from pip._vendor.requests.exceptions import HTTPError, RetryError, SSLError
from pip._vendor.six.moves.urllib import parse as urllib_parse
from pip._vendor.six.moves.urllib import request as urllib_request

from pip._internal.download import is_url, url_to_path
from pip._internal.exceptions import (
    BestVersionAlreadyInstalled, DistributionNotFound, InvalidWheelFilename,
    UnsupportedWheel,
)
from pip._internal.models.candidate import InstallationCandidate
from pip._internal.models.format_control import FormatControl
from pip._internal.models.link import Link
from pip._internal.models.selection_prefs import SelectionPreferences
from pip._internal.models.target_python import TargetPython
from pip._internal.utils.compat import ipaddress
from pip._internal.utils.logging import indent_log
from pip._internal.utils.misc import (
    ARCHIVE_EXTENSIONS, SUPPORTED_EXTENSIONS, WHEEL_EXTENSION, path_to_url,
    redact_password_from_url,
)
from pip._internal.utils.packaging import check_requires_python
from pip._internal.utils.typing import MYPY_CHECK_RUNNING
from pip._internal.wheel import Wheel

if MYPY_CHECK_RUNNING:
    from logging import Logger
    from typing import (
        Any, Callable, FrozenSet, Iterable, Iterator, List, MutableMapping,
        Optional, Sequence, Set, Text, Tuple, Union,
    )
    import xml.etree.ElementTree
    from pip._vendor.packaging.version import _BaseVersion
    from pip._vendor.requests import Response
    from pip._internal.models.search_scope import SearchScope
    from pip._internal.req import InstallRequirement
    from pip._internal.download import PipSession
    from pip._internal.pep425tags import Pep425Tag
    from pip._internal.utils.hashes import Hashes

    BuildTag = Tuple[Any, ...]  # either empty tuple or Tuple[int, str]
    CandidateSortingKey = (
        Tuple[int, int, int, _BaseVersion, BuildTag, Optional[int]]
    )
    HTMLElement = xml.etree.ElementTree.Element
    SecureOrigin = Tuple[str, str, Optional[str]]


__all__ = ['FormatControl', 'FoundCandidates', 'PackageFinder']


SECURE_ORIGINS = [
    # protocol, hostname, port
    # Taken from Chrome's list of secure origins (See: http://bit.ly/1qrySKC)
    ("https", "*", "*"),
    ("*", "localhost", "*"),
    ("*", "127.0.0.0/8", "*"),
    ("*", "::1/128", "*"),
    ("file", "*", None),
    # ssh is always secure.
    ("ssh", "*", "*"),
]  # type: List[SecureOrigin]


logger = logging.getLogger(__name__)


def _match_vcs_scheme(url):
    # type: (str) -> Optional[str]
    """Look for VCS schemes in the URL.

    Returns the matched VCS scheme, or None if there's no match.
    """
    from pip._internal.vcs import vcs
    for scheme in vcs.schemes:
        if url.lower().startswith(scheme) and url[len(scheme)] in '+:':
            return scheme
    return None


def _is_url_like_archive(url):
    # type: (str) -> bool
    """Return whether the URL looks like an archive.
    """
    filename = Link(url).filename
    for bad_ext in ARCHIVE_EXTENSIONS:
        if filename.endswith(bad_ext):
            return True
    return False


class _NotHTML(Exception):
    def __init__(self, content_type, request_desc):
        # type: (str, str) -> None
        super(_NotHTML, self).__init__(content_type, request_desc)
        self.content_type = content_type
        self.request_desc = request_desc


def _ensure_html_header(response):
    # type: (Response) -> None
    """Check the Content-Type header to ensure the response contains HTML.

    Raises `_NotHTML` if the content type is not text/html.
    """
    content_type = response.headers.get("Content-Type", "")
    if not content_type.lower().startswith("text/html"):
        raise _NotHTML(content_type, response.request.method)


class _NotHTTP(Exception):
    pass


def _ensure_html_response(url, session):
    # type: (str, PipSession) -> None
    """Send a HEAD request to the URL, and ensure the response contains HTML.

    Raises `_NotHTTP` if the URL is not available for a HEAD request, or
    `_NotHTML` if the content type is not text/html.
    """
    scheme, netloc, path, query, fragment = urllib_parse.urlsplit(url)
    if scheme not in {'http', 'https'}:
        raise _NotHTTP()

    resp = session.head(url, allow_redirects=True)
    resp.raise_for_status()

    _ensure_html_header(resp)


def _get_html_response(url, session):
    # type: (str, PipSession) -> Response
    """Access an HTML page with GET, and return the response.

    This consists of three parts:

    1. If the URL looks suspiciously like an archive, send a HEAD first to
       check the Content-Type is HTML, to avoid downloading a large file.
       Raise `_NotHTTP` if the content type cannot be determined, or
       `_NotHTML` if it is not HTML.
    2. Actually perform the request. Raise HTTP exceptions on network failures.
    3. Check the Content-Type header to make sure we got HTML, and raise
       `_NotHTML` otherwise.
    """
    if _is_url_like_archive(url):
        _ensure_html_response(url, session=session)

    logger.debug('Getting page %s', redact_password_from_url(url))

    resp = session.get(
        url,
        headers={
            "Accept": "text/html",
            # We don't want to blindly returned cached data for
            # /simple/, because authors generally expecting that
            # twine upload && pip install will function, but if
            # they've done a pip install in the last ~10 minutes
            # it won't. Thus by setting this to zero we will not
            # blindly use any cached data, however the benefit of
            # using max-age=0 instead of no-cache, is that we will
            # still support conditional requests, so we will still
            # minimize traffic sent in cases where the page hasn't
            # changed at all, we will just always incur the round
            # trip for the conditional GET now instead of only
            # once per 10 minutes.
            # For more information, please see pypa/pip#5670.
            "Cache-Control": "max-age=0",
        },
    )
    resp.raise_for_status()

    # The check for archives above only works if the url ends with
    # something that looks like an archive. However that is not a
    # requirement of an url. Unless we issue a HEAD request on every
    # url we cannot know ahead of time for sure if something is HTML
    # or not. However we can check after we've downloaded it.
    _ensure_html_header(resp)

    return resp


def _handle_get_page_fail(
    link,  # type: Link
    reason,  # type: Union[str, Exception]
    meth=None  # type: Optional[Callable[..., None]]
):
    # type: (...) -> None
    if meth is None:
        meth = logger.debug
    meth("Could not fetch URL %s: %s - skipping", link, reason)


def _get_html_page(link, session=None):
    # type: (Link, Optional[PipSession]) -> Optional[HTMLPage]
    if session is None:
        raise TypeError(
            "_get_html_page() missing 1 required keyword argument: 'session'"
        )

    url = link.url.split('#', 1)[0]

    # Check for VCS schemes that do not support lookup as web pages.
    vcs_scheme = _match_vcs_scheme(url)
    if vcs_scheme:
        logger.debug('Cannot look at %s URL %s', vcs_scheme, link)
        return None

    # Tack index.html onto file:// URLs that point to directories
    scheme, _, path, _, _, _ = urllib_parse.urlparse(url)
    if (scheme == 'file' and os.path.isdir(urllib_request.url2pathname(path))):
        # add trailing slash if not present so urljoin doesn't trim
        # final segment
        if not url.endswith('/'):
            url += '/'
        url = urllib_parse.urljoin(url, 'index.html')
        logger.debug(' file: URL is directory, getting %s', url)

    try:
        resp = _get_html_response(url, session=session)
    except _NotHTTP:
        logger.debug(
            'Skipping page %s because it looks like an archive, and cannot '
            'be checked by HEAD.', link,
        )
    except _NotHTML as exc:
        logger.debug(
            'Skipping page %s because the %s request got Content-Type: %s',
            link, exc.request_desc, exc.content_type,
        )
    except HTTPError as exc:
        _handle_get_page_fail(link, exc)
    except RetryError as exc:
        _handle_get_page_fail(link, exc)
    except SSLError as exc:
        reason = "There was a problem confirming the ssl certificate: "
        reason += str(exc)
        _handle_get_page_fail(link, reason, meth=logger.info)
    except requests.ConnectionError as exc:
        _handle_get_page_fail(link, "connection error: %s" % exc)
    except requests.Timeout:
        _handle_get_page_fail(link, "timed out")
    else:
        return HTMLPage(resp.content, resp.url, resp.headers)
    return None


def _check_link_requires_python(
    link,  # type: Link
    version_info,  # type: Tuple[int, int, int]
    ignore_requires_python=False,  # type: bool
):
    # type: (...) -> bool
    """
    Return whether the given Python version is compatible with a link's
    "Requires-Python" value.

    :param version_info: A 3-tuple of ints representing the Python
        major-minor-micro version to check.
    :param ignore_requires_python: Whether to ignore the "Requires-Python"
        value if the given Python version isn't compatible.
    """
    try:
        is_compatible = check_requires_python(
            link.requires_python, version_info=version_info,
        )
    except specifiers.InvalidSpecifier:
        logger.debug(
            "Ignoring invalid Requires-Python (%r) for link: %s",
            link.requires_python, link,
        )
    else:
        if not is_compatible:
            version = '.'.join(map(str, version_info))
            if not ignore_requires_python:
                logger.debug(
                    'Link requires a different Python (%s not in: %r): %s',
                    version, link.requires_python, link,
                )
                return False

            logger.debug(
                'Ignoring failed Requires-Python check (%s not in: %r) '
                'for link: %s',
                version, link.requires_python, link,
            )

    return True


class LinkEvaluator(object):

    """
    Responsible for evaluating links for a particular project.
    """

    _py_version_re = re.compile(r'-py([123]\.?[0-9]?)$')

    # Don't include an allow_yanked default value to make sure each call
    # site considers whether yanked releases are allowed. This also causes
    # that decision to be made explicit in the calling code, which helps
    # people when reading the code.
    def __init__(
        self,
        project_name,    # type: str
        canonical_name,  # type: str
        formats,         # type: FrozenSet
        target_python,   # type: TargetPython
        allow_yanked,    # type: bool
        ignore_requires_python=None,  # type: Optional[bool]
    ):
        # type: (...) -> None
        """
        :param project_name: The user supplied package name.
        :param canonical_name: The canonical package name.
        :param formats: The formats allowed for this package. Should be a set
            with 'binary' or 'source' or both in it.
        :param target_python: The target Python interpreter to use when
            evaluating link compatibility. This is used, for example, to
            check wheel compatibility, as well as when checking the Python
            version, e.g. the Python version embedded in a link filename
            (or egg fragment) and against an HTML link's optional PEP 503
            "data-requires-python" attribute.
        :param allow_yanked: Whether files marked as yanked (in the sense
            of PEP 592) are permitted to be candidates for install.
        :param ignore_requires_python: Whether to ignore incompatible
            PEP 503 "data-requires-python" values in HTML links. Defaults
            to False.
        """
        if ignore_requires_python is None:
            ignore_requires_python = False

        self._allow_yanked = allow_yanked
        self._canonical_name = canonical_name
        self._ignore_requires_python = ignore_requires_python
        self._formats = formats
        self._target_python = target_python

        self.project_name = project_name

    def evaluate_link(self, link):
        # type: (Link) -> Tuple[bool, Optional[Text]]
        """
        Determine whether a link is a candidate for installation.

        :return: A tuple (is_candidate, result), where `result` is (1) a
            version string if `is_candidate` is True, and (2) if
            `is_candidate` is False, an optional string to log the reason
            the link fails to qualify.
        """
        version = None
        if link.is_yanked and not self._allow_yanked:
            reason = link.yanked_reason or '<none given>'
            # Mark this as a unicode string to prevent "UnicodeEncodeError:
            # 'ascii' codec can't encode character" in Python 2 when
            # the reason contains non-ascii characters.
            return (False, u'yanked for reason: {}'.format(reason))

        if link.egg_fragment:
            egg_info = link.egg_fragment
            ext = link.ext
        else:
            egg_info, ext = link.splitext()
            if not ext:
                return (False, 'not a file')
            if ext not in SUPPORTED_EXTENSIONS:
                return (False, 'unsupported archive format: %s' % ext)
            if "binary" not in self._formats and ext == WHEEL_EXTENSION:
                reason = 'No binaries permitted for %s' % self.project_name
                return (False, reason)
            if "macosx10" in link.path and ext == '.zip':
                return (False, 'macosx10 one')
            if ext == WHEEL_EXTENSION:
                try:
                    wheel = Wheel(link.filename)
                except InvalidWheelFilename:
                    return (False, 'invalid wheel filename')
                if canonicalize_name(wheel.name) != self._canonical_name:
                    reason = 'wrong project name (not %s)' % self.project_name
                    return (False, reason)

                supported_tags = self._target_python.get_tags()
                if not wheel.supported(supported_tags):
                    # Include the wheel's tags in the reason string to
                    # simplify troubleshooting compatibility issues.
                    file_tags = wheel.get_formatted_file_tags()
                    reason = (
                        "none of the wheel's tags match: {}".format(
                            ', '.join(file_tags)
                        )
                    )
                    return (False, reason)

                version = wheel.version

        # This should be up by the self.ok_binary check, but see issue 2700.
        if "source" not in self._formats and ext != WHEEL_EXTENSION:
            return (False, 'No sources permitted for %s' % self.project_name)

        if not version:
            version = _extract_version_from_fragment(
                egg_info, self._canonical_name,
            )
        if not version:
            return (
                False, 'Missing project version for %s' % self.project_name,
            )

        match = self._py_version_re.search(version)
        if match:
            version = version[:match.start()]
            py_version = match.group(1)
            if py_version != self._target_python.py_version:
                return (False, 'Python version is incorrect')

        supports_python = _check_link_requires_python(
            link, version_info=self._target_python.py_version_info,
            ignore_requires_python=self._ignore_requires_python,
        )
        if not supports_python:
            # Return None for the reason text to suppress calling
            # _log_skipped_link().
            return (False, None)

        logger.debug('Found link %s, version: %s', link, version)

        return (True, version)


def filter_unallowed_hashes(
    candidates,    # type: List[InstallationCandidate]
    hashes,        # type: Hashes
    project_name,  # type: str
):
    # type: (...) -> List[InstallationCandidate]
    """
    Filter out candidates whose hashes aren't allowed, and return a new
    list of candidates.

    If at least one candidate has an allowed hash, then all candidates with
    either an allowed hash or no hash specified are returned.  Otherwise,
    the given candidates are returned.

    Including the candidates with no hash specified when there is a match
    allows a warning to be logged if there is a more preferred candidate
    with no hash specified.  Returning all candidates in the case of no
    matches lets pip report the hash of the candidate that would otherwise
    have been installed (e.g. permitting the user to more easily update
    their requirements file with the desired hash).
    """
    if not hashes:
        logger.debug(
            'Given no hashes to check %s links for project %r: '
            'discarding no candidates',
            len(candidates),
            project_name,
        )
        # Make sure we're not returning back the given value.
        return list(candidates)

    matches_or_no_digest = []
    # Collect the non-matches for logging purposes.
    non_matches = []
    match_count = 0
    for candidate in candidates:
        link = candidate.link
        if not link.has_hash:
            pass
        elif link.is_hash_allowed(hashes=hashes):
            match_count += 1
        else:
            non_matches.append(candidate)
            continue

        matches_or_no_digest.append(candidate)

    if match_count:
        filtered = matches_or_no_digest
    else:
        # Make sure we're not returning back the given value.
        filtered = list(candidates)

    if len(filtered) == len(candidates):
        discard_message = 'discarding no candidates'
    else:
        discard_message = 'discarding {} non-matches:\n  {}'.format(
            len(non_matches),
            '\n  '.join(str(candidate.link) for candidate in non_matches)
        )

    logger.debug(
        'Checked %s links for project %r against %s hashes '
        '(%s matches, %s no digest): %s',
        len(candidates),
        project_name,
        hashes.digest_count,
        match_count,
        len(matches_or_no_digest) - match_count,
        discard_message
    )

    return filtered


class CandidatePreferences(object):

    """
    Encapsulates some of the preferences for filtering and sorting
    InstallationCandidate objects.
    """

    def __init__(
        self,
        prefer_binary=False,  # type: bool
        allow_all_prereleases=False,  # type: bool
    ):
        # type: (...) -> None
        """
        :param allow_all_prereleases: Whether to allow all pre-releases.
        """
        self.allow_all_prereleases = allow_all_prereleases
        self.prefer_binary = prefer_binary


class CandidateEvaluator(object):

    """
    Responsible for filtering and sorting candidates for installation based
    on what tags are valid.
    """

    @classmethod
    def create(
        cls,
        project_name,         # type: str
        target_python=None,   # type: Optional[TargetPython]
        prefer_binary=False,  # type: bool
        allow_all_prereleases=False,  # type: bool
        specifier=None,       # type: Optional[specifiers.BaseSpecifier]
        hashes=None,          # type: Optional[Hashes]
    ):
        # type: (...) -> CandidateEvaluator
        """Create a CandidateEvaluator object.

        :param target_python: The target Python interpreter to use when
            checking compatibility. If None (the default), a TargetPython
            object will be constructed from the running Python.
        :param hashes: An optional collection of allowed hashes.
        """
        if target_python is None:
            target_python = TargetPython()
        if specifier is None:
            specifier = specifiers.SpecifierSet()

        supported_tags = target_python.get_tags()

        return cls(
            project_name=project_name,
            supported_tags=supported_tags,
            specifier=specifier,
            prefer_binary=prefer_binary,
            allow_all_prereleases=allow_all_prereleases,
            hashes=hashes,
        )

    def __init__(
        self,
        project_name,         # type: str
        supported_tags,       # type: List[Pep425Tag]
        specifier,            # type: specifiers.BaseSpecifier
        prefer_binary=False,  # type: bool
        allow_all_prereleases=False,  # type: bool
        hashes=None,                  # type: Optional[Hashes]
    ):
        # type: (...) -> None
        """
        :param supported_tags: The PEP 425 tags supported by the target
            Python in order of preference (most preferred first).
        """
        self._allow_all_prereleases = allow_all_prereleases
        self._hashes = hashes
        self._prefer_binary = prefer_binary
        self._project_name = project_name
        self._specifier = specifier
        self._supported_tags = supported_tags

    def get_applicable_candidates(
        self,
        candidates,  # type: List[InstallationCandidate]
    ):
        # type: (...) -> List[InstallationCandidate]
        """
        Return the applicable candidates from a list of candidates.
        """
        # Using None infers from the specifier instead.
        allow_prereleases = self._allow_all_prereleases or None
        specifier = self._specifier
        versions = {
            str(v) for v in specifier.filter(
                # We turn the version object into a str here because otherwise
                # when we're debundled but setuptools isn't, Python will see
                # packaging.version.Version and
                # pkg_resources._vendor.packaging.version.Version as different
                # types. This way we'll use a str as a common data interchange
                # format. If we stop using the pkg_resources provided specifier
                # and start using our own, we can drop the cast to str().
                (str(c.version) for c in candidates),
                prereleases=allow_prereleases,
            )
        }

        # Again, converting version to str to deal with debundling.
        applicable_candidates = [
            c for c in candidates if str(c.version) in versions
        ]

        return filter_unallowed_hashes(
            candidates=applicable_candidates,
            hashes=self._hashes,
            project_name=self._project_name,
        )

    def make_found_candidates(
        self,
        candidates,      # type: List[InstallationCandidate]
    ):
        # type: (...) -> FoundCandidates
        """
        Create and return a `FoundCandidates` instance.

        :param specifier: An optional object implementing `filter`
            (e.g. `packaging.specifiers.SpecifierSet`) to filter applicable
            versions.
        """
        applicable_candidates = self.get_applicable_candidates(candidates)

        return FoundCandidates(
            candidates,
            applicable_candidates=applicable_candidates,
            evaluator=self,
        )

    def _sort_key(self, candidate):
        # type: (InstallationCandidate) -> CandidateSortingKey
        """
        Function to pass as the `key` argument to a call to sorted() to sort
        InstallationCandidates by preference.

        Returns a tuple such that tuples sorting as greater using Python's
        default comparison operator are more preferred.

        The preference is as follows:

        First and foremost, candidates with allowed (matching) hashes are
        always preferred over candidates without matching hashes. This is
        because e.g. if the only candidate with an allowed hash is yanked,
        we still want to use that candidate.

        Second, excepting hash considerations, candidates that have been
        yanked (in the sense of PEP 592) are always less preferred than
        candidates that haven't been yanked. Then:

        If not finding wheels, they are sorted by version only.
        If finding wheels, then the sort order is by version, then:
          1. existing installs
          2. wheels ordered via Wheel.support_index_min(self._supported_tags)
          3. source archives
        If prefer_binary was set, then all wheels are sorted above sources.

        Note: it was considered to embed this logic into the Link
              comparison operators, but then different sdist links
              with the same version, would have to be considered equal
        """
        valid_tags = self._supported_tags
        support_num = len(valid_tags)
        build_tag = tuple()  # type: BuildTag
        binary_preference = 0
        link = candidate.link
        if link.is_wheel:
            # can raise InvalidWheelFilename
            wheel = Wheel(link.filename)
            if not wheel.supported(valid_tags):
                raise UnsupportedWheel(
                    "%s is not a supported wheel for this platform. It "
                    "can't be sorted." % wheel.filename
                )
            if self._prefer_binary:
                binary_preference = 1
            pri = -(wheel.support_index_min(valid_tags))
            if wheel.build_tag is not None:
                match = re.match(r'^(\d+)(.*)$', wheel.build_tag)
                build_tag_groups = match.groups()
                build_tag = (int(build_tag_groups[0]), build_tag_groups[1])
        else:  # sdist
            pri = -(support_num)
        has_allowed_hash = int(link.is_hash_allowed(self._hashes))
        yank_value = -1 * int(link.is_yanked)  # -1 for yanked.
        return (
            has_allowed_hash, yank_value, binary_preference, candidate.version,
            build_tag, pri,
        )

    def get_best_candidate(
        self,
        candidates,    # type: List[InstallationCandidate]
    ):
        # type: (...) -> Optional[InstallationCandidate]
        """
        Return the best candidate per the instance's sort order, or None if
        no candidate is acceptable.
        """
        if not candidates:
            return None

        best_candidate = max(candidates, key=self._sort_key)

        # Log a warning per PEP 592 if necessary before returning.
        link = best_candidate.link
        if link.is_yanked:
            reason = link.yanked_reason or '<none given>'
            msg = (
                # Mark this as a unicode string to prevent
                # "UnicodeEncodeError: 'ascii' codec can't encode character"
                # in Python 2 when the reason contains non-ascii characters.
                u'The candidate selected for download or install is a '
                'yanked version: {candidate}\n'
                'Reason for being yanked: {reason}'
            ).format(candidate=best_candidate, reason=reason)
            logger.warning(msg)

        return best_candidate


class FoundCandidates(object):
    """A collection of candidates, returned by `PackageFinder.find_candidates`.

    This class is only intended to be instantiated by CandidateEvaluator's
    `make_found_candidates()` method.
    """

    def __init__(
        self,
        candidates,             # type: List[InstallationCandidate]
        applicable_candidates,  # type: List[InstallationCandidate]
        evaluator,              # type: CandidateEvaluator
    ):
        # type: (...) -> None
        """
        :param candidates: A sequence of all available candidates found.
        :param applicable_candidates: The applicable candidates.
        :param evaluator: A CandidateEvaluator object to sort applicable
            candidates by order of preference.
        """
        self._applicable_candidates = applicable_candidates
        self._candidates = candidates
        self._evaluator = evaluator

    def iter_all(self):
        # type: () -> Iterable[InstallationCandidate]
        """Iterate through all candidates.
        """
        return iter(self._candidates)

    def iter_applicable(self):
        # type: () -> Iterable[InstallationCandidate]
        """Iterate through the applicable candidates.
        """
        return iter(self._applicable_candidates)

    def get_best(self):
        # type: () -> Optional[InstallationCandidate]
        """Return the best candidate available, or None if no applicable
        candidates are found.
        """
        candidates = list(self.iter_applicable())
        return self._evaluator.get_best_candidate(candidates)


class PackageFinder(object):
    """This finds packages.

    This is meant to match easy_install's technique for looking for
    packages, by reading pages and looking for appropriate links.
    """

    def __init__(
        self,
        search_scope,         # type: SearchScope
        session,  # type: PipSession
        target_python,        # type: TargetPython
        allow_yanked,         # type: bool
        format_control=None,  # type: Optional[FormatControl]
        trusted_hosts=None,   # type: Optional[List[str]]
        candidate_prefs=None,         # type: CandidatePreferences
        ignore_requires_python=None,  # type: Optional[bool]
    ):
        # type: (...) -> None
        """
        This constructor is primarily meant to be used by the create() class
        method and from tests.

        :param session: The Session to use to make requests.
        :param format_control: A FormatControl object, used to control
            the selection of source packages / binary packages when consulting
            the index and links.
        :param candidate_prefs: Options to use when creating a
            CandidateEvaluator object.
        """
        if trusted_hosts is None:
            trusted_hosts = []
        if candidate_prefs is None:
            candidate_prefs = CandidatePreferences()

        format_control = format_control or FormatControl(set(), set())

        self._allow_yanked = allow_yanked
        self._candidate_prefs = candidate_prefs
        self._ignore_requires_python = ignore_requires_python
        self._target_python = target_python

        self.search_scope = search_scope
        self.session = session
        self.format_control = format_control
        self.trusted_hosts = trusted_hosts

        # These are boring links that have already been logged somehow.
        self._logged_links = set()  # type: Set[Link]

    # Don't include an allow_yanked default value to make sure each call
    # site considers whether yanked releases are allowed. This also causes
    # that decision to be made explicit in the calling code, which helps
    # people when reading the code.
    @classmethod
    def create(
        cls,
        search_scope,  # type: SearchScope
        selection_prefs,     # type: SelectionPreferences
        trusted_hosts=None,  # type: Optional[List[str]]
        session=None,        # type: Optional[PipSession]
        target_python=None,  # type: Optional[TargetPython]
    ):
        # type: (...) -> PackageFinder
        """Create a PackageFinder.

        :param selection_prefs: The candidate selection preferences, as a
            SelectionPreferences object.
        :param trusted_hosts: Domains not to emit warnings for when not using
            HTTPS.
        :param session: The Session to use to make requests.
        :param target_python: The target Python interpreter to use when
            checking compatibility. If None (the default), a TargetPython
            object will be constructed from the running Python.
        """
        if session is None:
            raise TypeError(
                "PackageFinder.create() missing 1 required keyword argument: "
                "'session'"
            )
        if target_python is None:
            target_python = TargetPython()

        candidate_prefs = CandidatePreferences(
            prefer_binary=selection_prefs.prefer_binary,
            allow_all_prereleases=selection_prefs.allow_all_prereleases,
        )

        return cls(
            candidate_prefs=candidate_prefs,
            search_scope=search_scope,
            session=session,
            target_python=target_python,
            allow_yanked=selection_prefs.allow_yanked,
            format_control=selection_prefs.format_control,
            trusted_hosts=trusted_hosts,
            ignore_requires_python=selection_prefs.ignore_requires_python,
        )

    @property
    def find_links(self):
        # type: () -> List[str]
        return self.search_scope.find_links

    @property
    def index_urls(self):
        # type: () -> List[str]
        return self.search_scope.index_urls

    @property
    def allow_all_prereleases(self):
        # type: () -> bool
        return self._candidate_prefs.allow_all_prereleases

    def set_allow_all_prereleases(self):
        # type: () -> None
        self._candidate_prefs.allow_all_prereleases = True

    def add_trusted_host(self, host, source=None):
        # type: (str, Optional[str]) -> None
        """
        :param source: An optional source string, for logging where the host
            string came from.
        """
        # It is okay to add a previously added host because PipSession stores
        # the resulting prefixes in a dict.
        msg = 'adding trusted host: {!r}'.format(host)
        if source is not None:
            msg += ' (from {})'.format(source)
        logger.info(msg)
        self.session.add_insecure_host(host)
        if host in self.trusted_hosts:
            return

        self.trusted_hosts.append(host)

    def iter_secure_origins(self):
        # type: () -> Iterator[SecureOrigin]
        for secure_origin in SECURE_ORIGINS:
            yield secure_origin
        for host in self.trusted_hosts:
            yield ('*', host, '*')

    @staticmethod
    def _sort_locations(locations, expand_dir=False):
        # type: (Sequence[str], bool) -> Tuple[List[str], List[str]]
        """
        Sort locations into "files" (archives) and "urls", and return
        a pair of lists (files,urls)
        """
        files = []
        urls = []

        # puts the url for the given file path into the appropriate list
        def sort_path(path):
            url = path_to_url(path)
            if mimetypes.guess_type(url, strict=False)[0] == 'text/html':
                urls.append(url)
            else:
                files.append(url)

        for url in locations:

            is_local_path = os.path.exists(url)
            is_file_url = url.startswith('file:')

            if is_local_path or is_file_url:
                if is_local_path:
                    path = url
                else:
                    path = url_to_path(url)
                if os.path.isdir(path):
                    if expand_dir:
                        path = os.path.realpath(path)
                        # Chaquopy: index.html should take priority over automatic listing (see
                        # comment in find_all_candidates).
                        items = os.listdir(path)
                        if "index.html" in items:
                            sort_path(os.path.join(path, "index.html"))
                        else:
                            for item in items:
                                sort_path(os.path.join(path, item))
                    elif is_file_url:
                        urls.append(url)
                    else:
                        logger.warning(
                            "Path '{0}' is ignored: "
                            "it is a directory.".format(path),
                        )
                elif os.path.isfile(path):
                    sort_path(path)
                else:
                    logger.warning(
                        "Url '%s' is ignored: it is neither a file "
                        "nor a directory.", url,
                    )
            elif is_url(url):
                # Only add url with clear scheme
                urls.append(url)
            else:
                logger.warning(
                    "Url '%s' is ignored. It is either a non-existing "
                    "path or lacks a specific scheme.", url,
                )

        return files, urls

<<<<<<< HEAD
    def _candidate_sort_key(self, candidate):
        """
        Function used to generate link sort key for link tuples.
        The greater the return value, the more preferred it is.

        Chaquopy: altered sort key to prefer older native wheels over newer packages of other
        types. Used to simply prefer wheels over sdists, but then I came across a couple of
        pure-Python packages on PyPI which have wheels for old versions (sometimes years old)
        but only sdists for newer ones.

        Older native wheels must also be preferred over newer pure-Python wheels. For example,
        soundfile is a pure-Python package, but we've released it as a native wheel in order
        to add a requirement on libsndfile.

        Even if we didn't have any packages like this, consider a stuation with native 1.5,
        pure 1.6 and sdist 1.7. If pure 1.6 is preferred over native 1.5, and native 1.5 is
        preferred over sdist 1.7, then for the ordering to be consistent, pure 1.6 must be
        preferred over sdist 1.7, which was exactly the situation we wanted to avoid.
        """
        support_num = len(self.valid_tags)
        build_tag = tuple()
        is_native_wheel = False
        if candidate.location.is_wheel:
            # can raise InvalidWheelFilename
            wheel = Wheel(candidate.location.filename)
            if not wheel.supported(self.valid_tags):
                raise UnsupportedWheel(
                    "%s is not a supported wheel for this platform. It "
                    "can't be sorted." % wheel.filename
                )
            pri = -(wheel.support_index_min(self.valid_tags))
            if wheel.build_tag is not None:
                match = re.match(r'^(\d+)(.*)$', wheel.build_tag)
                build_tag_groups = match.groups()
                build_tag = (int(build_tag_groups[0]), build_tag_groups[1])
            is_native_wheel = (wheel.plats != ["any"])
        else:  # sdist
            pri = -(support_num)
        return (is_native_wheel, candidate.version, build_tag, pri)

=======
>>>>>>> 57291dcc
    def _validate_secure_origin(self, logger, location):
        # type: (Logger, Link) -> bool
        # Determine if this url used a secure transport mechanism
        parsed = urllib_parse.urlparse(str(location))
        origin = (parsed.scheme, parsed.hostname, parsed.port)

        # The protocol to use to see if the protocol matches.
        # Don't count the repository type as part of the protocol: in
        # cases such as "git+ssh", only use "ssh". (I.e., Only verify against
        # the last scheme.)
        protocol = origin[0].rsplit('+', 1)[-1]

        # Determine if our origin is a secure origin by looking through our
        # hardcoded list of secure origins, as well as any additional ones
        # configured on this PackageFinder instance.
        for secure_origin in self.iter_secure_origins():
            if protocol != secure_origin[0] and secure_origin[0] != "*":
                continue

            try:
                # We need to do this decode dance to ensure that we have a
                # unicode object, even on Python 2.x.
                addr = ipaddress.ip_address(
                    origin[1]
                    if (
                        isinstance(origin[1], six.text_type) or
                        origin[1] is None
                    )
                    else origin[1].decode("utf8")
                )
                network = ipaddress.ip_network(
                    secure_origin[1]
                    if isinstance(secure_origin[1], six.text_type)
                    # setting secure_origin[1] to proper Union[bytes, str]
                    # creates problems in other places
                    else secure_origin[1].decode("utf8")  # type: ignore
                )
            except ValueError:
                # We don't have both a valid address or a valid network, so
                # we'll check this origin against hostnames.
                if (origin[1] and
                        origin[1].lower() != secure_origin[1].lower() and
                        secure_origin[1] != "*"):
                    continue
            else:
                # We have a valid address and network, so see if the address
                # is contained within the network.
                if addr not in network:
                    continue

            # Check to see if the port patches
            if (origin[2] != secure_origin[2] and
                    secure_origin[2] != "*" and
                    secure_origin[2] is not None):
                continue

            # If we've gotten here, then this origin matches the current
            # secure origin and we should return True
            return True

        # If we've gotten to this point, then the origin isn't secure and we
        # will not accept it as a valid location to search. We will however
        # log a warning that we are ignoring it.
        logger.warning(
            "The repository located at %s is not a trusted or secure host and "
            "is being ignored. If this repository is available via HTTPS we "
            "recommend you use HTTPS instead, otherwise you may silence "
            "this warning and allow it anyway with '--trusted-host %s'.",
            parsed.hostname,
            parsed.hostname,
        )

        return False

    def make_link_evaluator(self, project_name):
        # type: (str) -> LinkEvaluator
        canonical_name = canonicalize_name(project_name)
        formats = self.format_control.get_allowed_formats(canonical_name)

        return LinkEvaluator(
            project_name=project_name,
            canonical_name=canonical_name,
            formats=formats,
            target_python=self._target_python,
            allow_yanked=self._allow_yanked,
            ignore_requires_python=self._ignore_requires_python,
        )

    def find_all_candidates(self, project_name):
        # type: (str) -> List[InstallationCandidate]
        """Find all available InstallationCandidate for project_name

        This checks index_urls and find_links.
        All versions found are returned as an InstallationCandidate list.

        See LinkEvaluator.evaluate_link() for details on which files
        are accepted.
        """
<<<<<<< HEAD
        index_locations = self._get_index_urls_locations(project_name)
        # Chaquopy: added expand_dir so --extra-index-url can take a local path
        # (https://github.com/pypa/pip/issues/5846).
        index_file_loc, index_url_loc = self._sort_locations(index_locations, expand_dir=True)
=======
        search_scope = self.search_scope
        index_locations = search_scope.get_index_urls_locations(project_name)
        index_file_loc, index_url_loc = self._sort_locations(index_locations)
>>>>>>> 57291dcc
        fl_file_loc, fl_url_loc = self._sort_locations(
            self.find_links, expand_dir=True,
        )

        file_locations = (Link(url) for url in itertools.chain(
            index_file_loc, fl_file_loc,
        ))

        # We trust every url that the user has given us whether it was given
        #   via --index-url or --find-links.
        # We want to filter out any thing which does not have a secure origin.
        url_locations = [
            link for link in itertools.chain(
                (Link(url) for url in index_url_loc),
                (Link(url) for url in fl_url_loc),
            )
            if self._validate_secure_origin(logger, link)
        ]

        logger.debug('%d location(s) to search for versions of %s:',
                     len(url_locations), project_name)

        for location in url_locations:
            logger.debug('* %s', location)

        link_evaluator = self.make_link_evaluator(project_name)
        find_links_versions = self._package_versions(
            link_evaluator,
            # We trust every directly linked archive in find_links
            (Link(url, '-f') for url in self.find_links),
        )

        page_versions = []
        for page in self._get_pages(url_locations, project_name):
            logger.debug('Analyzing links from page %s', page.url)
            with indent_log():
                page_versions.extend(
                    self._package_versions(link_evaluator, page.iter_links())
                )

        file_versions = self._package_versions(link_evaluator, file_locations)
        if file_versions:
            file_versions.sort(reverse=True)
            logger.debug(
                'Local files found: %s',
                ', '.join([
                    url_to_path(candidate.link.url)
                    for candidate in file_versions
                ])
            )

        # This is an intentional priority ordering
        return file_versions + find_links_versions + page_versions

    def make_candidate_evaluator(
        self,
        project_name,    # type: str
        specifier=None,  # type: Optional[specifiers.BaseSpecifier]
        hashes=None,     # type: Optional[Hashes]
    ):
        # type: (...) -> CandidateEvaluator
        """Create a CandidateEvaluator object to use.
        """
        candidate_prefs = self._candidate_prefs
        return CandidateEvaluator.create(
            project_name=project_name,
            target_python=self._target_python,
            prefer_binary=candidate_prefs.prefer_binary,
            allow_all_prereleases=candidate_prefs.allow_all_prereleases,
            specifier=specifier,
            hashes=hashes,
        )

    def find_candidates(
        self,
        project_name,       # type: str
        specifier=None,     # type: Optional[specifiers.BaseSpecifier]
        hashes=None,        # type: Optional[Hashes]
    ):
        # type: (...) -> FoundCandidates
        """Find matches for the given project and specifier.

        :param specifier: An optional object implementing `filter`
            (e.g. `packaging.specifiers.SpecifierSet`) to filter applicable
            versions.

        :return: A `FoundCandidates` instance.
        """
        candidates = self.find_all_candidates(project_name)
        candidate_evaluator = self.make_candidate_evaluator(
            project_name=project_name,
            specifier=specifier,
            hashes=hashes,
        )
        return candidate_evaluator.make_found_candidates(candidates)

    def find_requirement(self, req, upgrade):
        # type: (InstallRequirement, bool) -> Optional[Link]
        """Try to find a Link matching req

        Expects req, an InstallRequirement and upgrade, a boolean
        Returns a Link if found,
        Raises DistributionNotFound or BestVersionAlreadyInstalled otherwise
        """
        hashes = req.hashes(trust_internet=False)
        candidates = self.find_candidates(
            req.name, specifier=req.specifier, hashes=hashes,
        )
        best_candidate = candidates.get_best()

        installed_version = None    # type: Optional[_BaseVersion]
        if req.satisfied_by is not None:
            installed_version = parse_version(req.satisfied_by.version)

        def _format_versions(cand_iter):
            # This repeated parse_version and str() conversion is needed to
            # handle different vendoring sources from pip and pkg_resources.
            # If we stop using the pkg_resources provided specifier and start
            # using our own, we can drop the cast to str().
            return ", ".join(sorted(
                {str(c.version) for c in cand_iter},
                key=parse_version,
            )) or "none"

        if installed_version is None and best_candidate is None:
            logger.critical(
                'Could not find a version that satisfies the requirement %s '
                '(from versions: %s)',
                req,
                _format_versions(candidates.iter_all()),
            )

            raise DistributionNotFound(
                'No matching distribution found for %s' % req
            )

        best_installed = False
        if installed_version and (
                best_candidate is None or
                best_candidate.version <= installed_version):
            best_installed = True

        if not upgrade and installed_version is not None:
            if best_installed:
                logger.debug(
                    'Existing installed version (%s) is most up-to-date and '
                    'satisfies requirement',
                    installed_version,
                )
            else:
                logger.debug(
                    'Existing installed version (%s) satisfies requirement '
                    '(most up-to-date version is %s)',
                    installed_version,
                    best_candidate.version,
                )
            return None

        if best_installed:
            # We have an existing version, and its the best version
            logger.debug(
                'Installed version (%s) is most up-to-date (past versions: '
                '%s)',
                installed_version,
                _format_versions(candidates.iter_applicable()),
            )
            raise BestVersionAlreadyInstalled

        # Chaquopy: changed "newest of" to "compatible", since we prefer wheels over sdists
        # irrespective of version.
        logger.debug(
            'Using version %s (compatible versions: %s)',
            best_candidate.version,
            _format_versions(candidates.iter_applicable()),
        )
<<<<<<< HEAD

        newest_version = max(compatible_versions, key=parse_version)
        if str(best_candidate.version) != newest_version:
            logger.info("Using version %s (newest version is %s, but Chaquopy prefers native "
                        "wheels)", best_candidate.version, newest_version)

        # Chaquopy: save this so we can give a better message in req_install.py.
        best_candidate.location.chaquopy_candidates = all_candidates
        return best_candidate.location
=======
        return best_candidate.link
>>>>>>> 57291dcc

    def _get_pages(self, locations, project_name):
        # type: (Iterable[Link], str) -> Iterable[HTMLPage]
        """
        Yields (page, page_url) from the given locations, skipping
        locations that have errors.
        """
        seen = set()  # type: Set[Link]
        for location in locations:
            if location in seen:
                continue
            seen.add(location)

            page = _get_html_page(location, session=self.session)
            if page is None:
                continue

            yield page

    def _sort_links(self, links):
        # type: (Iterable[Link]) -> List[Link]
        """
        Returns elements of links in order, non-egg links first, egg links
        second, while eliminating duplicates
        """
        eggs, no_eggs = [], []
        seen = set()  # type: Set[Link]
        for link in links:
            if link not in seen:
                seen.add(link)
                if link.egg_fragment:
                    eggs.append(link)
                else:
                    no_eggs.append(link)
        return no_eggs + eggs

    def _log_skipped_link(self, link, reason):
        # type: (Link, Text) -> None
        if link not in self._logged_links:
            # Mark this as a unicode string to prevent "UnicodeEncodeError:
            # 'ascii' codec can't encode character" in Python 2 when
            # the reason contains non-ascii characters.
            #   Also, put the link at the end so the reason is more visible
            # and because the link string is usually very long.
            logger.debug(u'Skipping link: %s: %s', reason, link)
            self._logged_links.add(link)

    def get_install_candidate(self, link_evaluator, link):
        # type: (LinkEvaluator, Link) -> Optional[InstallationCandidate]
        """
        If the link is a candidate for install, convert it to an
        InstallationCandidate and return it. Otherwise, return None.
        """
        is_candidate, result = link_evaluator.evaluate_link(link)
        if not is_candidate:
            if result:
                self._log_skipped_link(link, reason=result)
            return None

        return InstallationCandidate(
            project=link_evaluator.project_name,
            link=link,
            # Convert the Text result to str since InstallationCandidate
            # accepts str.
            version=str(result),
        )

    def _package_versions(self, link_evaluator, links):
        # type: (LinkEvaluator, Iterable[Link]) -> List[InstallationCandidate]
        result = []
        for link in self._sort_links(links):
            candidate = self.get_install_candidate(link_evaluator, link)
            if candidate is not None:
                result.append(candidate)
        return result


<<<<<<< HEAD
        if not version:
            # Chaquopy: replaced search.supplied with search.canonical.
            version = egg_info_matches(egg_info, search.canonical, link)
        if version is None:
            self._log_skipped_link(
                link, 'wrong project name (not %s)' % search.supplied)
            return
=======
def _find_name_version_sep(fragment, canonical_name):
    # type: (str, str) -> int
    """Find the separator's index based on the package's canonical name.
>>>>>>> 57291dcc

    :param fragment: A <package>+<version> filename "fragment" (stem) or
        egg fragment.
    :param canonical_name: The package's canonical name.

    This function is needed since the canonicalized name does not necessarily
    have the same length as the egg info's name part. An example::

    >>> fragment = 'foo__bar-1.0'
    >>> canonical_name = 'foo-bar'
    >>> _find_name_version_sep(fragment, canonical_name)
    8
    """
    # Project name and version must be separated by one single dash. Find all
    # occurrences of dashes; if the string in front of it matches the canonical
    # name, this is the one separating the name and version parts.
    for i, c in enumerate(fragment):
        if c != "-":
            continue
        if canonicalize_name(fragment[:i]) == canonical_name:
            return i
    raise ValueError("{} does not match {}".format(fragment, canonical_name))


def _extract_version_from_fragment(fragment, canonical_name):
    # type: (str, str) -> Optional[str]
    """Parse the version string from a <package>+<version> filename
    "fragment" (stem) or egg fragment.

    :param fragment: The string to parse. E.g. foo-2.1
    :param canonical_name: The canonicalized name of the package this
        belongs to.
    """
    try:
        version_start = _find_name_version_sep(fragment, canonical_name) + 1
    except ValueError:
        return None
<<<<<<< HEAD
    if search_name is None:
        full_match = match.group(0)
        return full_match[full_match.index('-'):]
    # Chaquopy: used canonicalize_name directly rather than an incomplete reimplementation.
    name = canonicalize_name(match.group(0))
    # project name and version must be separated by a dash
    look_for = search_name.lower() + "-"
    if name.startswith(look_for):
        return match.group(0)[len(look_for):]
    else:
=======
    version = fragment[version_start:]
    if not version:
>>>>>>> 57291dcc
        return None
    return version


def _determine_base_url(document, page_url):
    """Determine the HTML document's base URL.

    This looks for a ``<base>`` tag in the HTML document. If present, its href
    attribute denotes the base URL of anchor tags in the document. If there is
    no such tag (or if it does not have a valid href attribute), the HTML
    file's URL is used as the base URL.

    :param document: An HTML document representation. The current
        implementation expects the result of ``html5lib.parse()``.
    :param page_url: The URL of the HTML document.
    """
    for base in document.findall(".//base"):
        href = base.get("href")
        if href is not None:
            return href
    return page_url


def _get_encoding_from_headers(headers):
    """Determine if we have any encoding information in our headers.
    """
    if headers and "Content-Type" in headers:
        content_type, params = cgi.parse_header(headers["Content-Type"])
        if "charset" in params:
            return params['charset']
    return None


def _clean_link(url):
    # type: (str) -> str
    """Makes sure a link is fully encoded.  That is, if a ' ' shows up in
    the link, it will be rewritten to %20 (while not over-quoting
    % or other characters)."""
    # Split the URL into parts according to the general structure
    # `scheme://netloc/path;parameters?query#fragment`. Note that the
    # `netloc` can be empty and the URI will then refer to a local
    # filesystem path.
    result = urllib_parse.urlparse(url)
    # In both cases below we unquote prior to quoting to make sure
    # nothing is double quoted.
    if result.netloc == "":
        # On Windows the path part might contain a drive letter which
        # should not be quoted. On Linux where drive letters do not
        # exist, the colon should be quoted. We rely on urllib.request
        # to do the right thing here.
        path = urllib_request.pathname2url(
            urllib_request.url2pathname(result.path))
    else:
        # In addition to the `/` character we protect `@` so that
        # revision strings in VCS URLs are properly parsed.
        path = urllib_parse.quote(urllib_parse.unquote(result.path), safe="/@")
    return urllib_parse.urlunparse(result._replace(path=path))


def _create_link_from_element(
    anchor,    # type: HTMLElement
    page_url,  # type: str
    base_url,  # type: str
):
    # type: (...) -> Optional[Link]
    """
    Convert an anchor element in a simple repository page to a Link.
    """
    href = anchor.get("href")
    if not href:
        return None

    url = _clean_link(urllib_parse.urljoin(base_url, href))
    pyrequire = anchor.get('data-requires-python')
    pyrequire = unescape(pyrequire) if pyrequire else None

    yanked_reason = anchor.get('data-yanked')
    if yanked_reason:
        # This is a unicode string in Python 2 (and 3).
        yanked_reason = unescape(yanked_reason)

    link = Link(
        url,
        comes_from=page_url,
        requires_python=pyrequire,
        yanked_reason=yanked_reason,
    )

    return link


class HTMLPage(object):
    """Represents one page, along with its URL"""

    def __init__(self, content, url, headers=None):
        # type: (bytes, str, MutableMapping[str, str]) -> None
        self.content = content
        self.url = url
        self.headers = headers

    def __str__(self):
        return redact_password_from_url(self.url)

    def iter_links(self):
        # type: () -> Iterable[Link]
        """Yields all links in the page"""
        document = html5lib.parse(
            self.content,
            transport_encoding=_get_encoding_from_headers(self.headers),
            namespaceHTMLElements=False,
        )
        base_url = _determine_base_url(document, self.url)
        for anchor in document.findall(".//a"):
            link = _create_link_from_element(
                anchor,
                page_url=self.url,
                base_url=base_url,
            )
            if link is None:
                continue
            yield link<|MERGE_RESOLUTION|>--- conflicted
+++ resolved
@@ -700,6 +700,23 @@
                 )
             if self._prefer_binary:
                 binary_preference = 1
+
+            # Chaquopy: prefer older native wheels over sdists. We can't simply use
+            # --prefer-binary, because there are some pure-Python packages on PyPI which have
+            # wheels for old versions (sometimes years old) but only sdists for newer ones.
+            #
+            # Older native wheels must also be preferred over newer pure-Python wheels. For
+            # example, soundfile is a pure-Python package, but we've released it as a native
+            # wheel in order to add a requirement on libsndfile.
+            #
+            # Even if we didn't have any packages like this, consider a stuation with native
+            # 1.5, pure 1.6 and sdist 1.7. If pure 1.6 is preferred over native 1.5, and native
+            # 1.5 is preferred over sdist 1.7, then for the ordering to be consistent, pure 1.6
+            # must be preferred over sdist 1.7, which was exactly the situation we wanted to
+            # avoid.
+            if wheel.plats != ["any"]:
+                binary_preference = 2  # Override --prefer-binary if the user specified it.
+
             pri = -(wheel.support_index_min(valid_tags))
             if wheel.build_tag is not None:
                 match = re.match(r'^(\d+)(.*)$', wheel.build_tag)
@@ -997,49 +1014,6 @@
 
         return files, urls
 
-<<<<<<< HEAD
-    def _candidate_sort_key(self, candidate):
-        """
-        Function used to generate link sort key for link tuples.
-        The greater the return value, the more preferred it is.
-
-        Chaquopy: altered sort key to prefer older native wheels over newer packages of other
-        types. Used to simply prefer wheels over sdists, but then I came across a couple of
-        pure-Python packages on PyPI which have wheels for old versions (sometimes years old)
-        but only sdists for newer ones.
-
-        Older native wheels must also be preferred over newer pure-Python wheels. For example,
-        soundfile is a pure-Python package, but we've released it as a native wheel in order
-        to add a requirement on libsndfile.
-
-        Even if we didn't have any packages like this, consider a stuation with native 1.5,
-        pure 1.6 and sdist 1.7. If pure 1.6 is preferred over native 1.5, and native 1.5 is
-        preferred over sdist 1.7, then for the ordering to be consistent, pure 1.6 must be
-        preferred over sdist 1.7, which was exactly the situation we wanted to avoid.
-        """
-        support_num = len(self.valid_tags)
-        build_tag = tuple()
-        is_native_wheel = False
-        if candidate.location.is_wheel:
-            # can raise InvalidWheelFilename
-            wheel = Wheel(candidate.location.filename)
-            if not wheel.supported(self.valid_tags):
-                raise UnsupportedWheel(
-                    "%s is not a supported wheel for this platform. It "
-                    "can't be sorted." % wheel.filename
-                )
-            pri = -(wheel.support_index_min(self.valid_tags))
-            if wheel.build_tag is not None:
-                match = re.match(r'^(\d+)(.*)$', wheel.build_tag)
-                build_tag_groups = match.groups()
-                build_tag = (int(build_tag_groups[0]), build_tag_groups[1])
-            is_native_wheel = (wheel.plats != ["any"])
-        else:  # sdist
-            pri = -(support_num)
-        return (is_native_wheel, candidate.version, build_tag, pri)
-
-=======
->>>>>>> 57291dcc
     def _validate_secure_origin(self, logger, location):
         # type: (Logger, Link) -> bool
         # Determine if this url used a secure transport mechanism
@@ -1138,16 +1112,11 @@
         See LinkEvaluator.evaluate_link() for details on which files
         are accepted.
         """
-<<<<<<< HEAD
-        index_locations = self._get_index_urls_locations(project_name)
+        search_scope = self.search_scope
+        index_locations = search_scope.get_index_urls_locations(project_name)
         # Chaquopy: added expand_dir so --extra-index-url can take a local path
         # (https://github.com/pypa/pip/issues/5846).
         index_file_loc, index_url_loc = self._sort_locations(index_locations, expand_dir=True)
-=======
-        search_scope = self.search_scope
-        index_locations = search_scope.get_index_urls_locations(project_name)
-        index_file_loc, index_url_loc = self._sort_locations(index_locations)
->>>>>>> 57291dcc
         fl_file_loc, fl_url_loc = self._sort_locations(
             self.find_links, expand_dir=True,
         )
@@ -1323,19 +1292,16 @@
             best_candidate.version,
             _format_versions(candidates.iter_applicable()),
         )
-<<<<<<< HEAD
-
-        newest_version = max(compatible_versions, key=parse_version)
+
+        newest_version = max((str(c.version) for c in candidates.iter_applicable()),
+                             key=parse_version)
         if str(best_candidate.version) != newest_version:
             logger.info("Using version %s (newest version is %s, but Chaquopy prefers native "
                         "wheels)", best_candidate.version, newest_version)
 
         # Chaquopy: save this so we can give a better message in req_install.py.
-        best_candidate.location.chaquopy_candidates = all_candidates
-        return best_candidate.location
-=======
+        best_candidate.link.chaquopy_candidates = candidates
         return best_candidate.link
->>>>>>> 57291dcc
 
     def _get_pages(self, locations, project_name):
         # type: (Iterable[Link], str) -> Iterable[HTMLPage]
@@ -1413,19 +1379,9 @@
         return result
 
 
-<<<<<<< HEAD
-        if not version:
-            # Chaquopy: replaced search.supplied with search.canonical.
-            version = egg_info_matches(egg_info, search.canonical, link)
-        if version is None:
-            self._log_skipped_link(
-                link, 'wrong project name (not %s)' % search.supplied)
-            return
-=======
 def _find_name_version_sep(fragment, canonical_name):
     # type: (str, str) -> int
     """Find the separator's index based on the package's canonical name.
->>>>>>> 57291dcc
 
     :param fragment: A <package>+<version> filename "fragment" (stem) or
         egg fragment.
@@ -1463,21 +1419,8 @@
         version_start = _find_name_version_sep(fragment, canonical_name) + 1
     except ValueError:
         return None
-<<<<<<< HEAD
-    if search_name is None:
-        full_match = match.group(0)
-        return full_match[full_match.index('-'):]
-    # Chaquopy: used canonicalize_name directly rather than an incomplete reimplementation.
-    name = canonicalize_name(match.group(0))
-    # project name and version must be separated by a dash
-    look_for = search_name.lower() + "-"
-    if name.startswith(look_for):
-        return match.group(0)[len(look_for):]
-    else:
-=======
     version = fragment[version_start:]
     if not version:
->>>>>>> 57291dcc
         return None
     return version
 
